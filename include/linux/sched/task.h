--- conflicted
+++ resolved
@@ -58,11 +58,8 @@
 extern void init_idle(struct task_struct *idle, int cpu);
 
 extern int sched_fork(unsigned long clone_flags, struct task_struct *p);
-<<<<<<< HEAD
 extern void sched_cgroup_fork(struct task_struct *p, struct kernel_clone_args *kargs);
-=======
 extern void sched_cleanup_fork(struct task_struct *p);
->>>>>>> 4251d126
 extern void sched_post_fork(struct task_struct *p);
 extern void sched_dead(struct task_struct *p);
 
