--- conflicted
+++ resolved
@@ -77,18 +77,15 @@
 	       void *, void *)
 #endif /* CONFIG_BPF_LSM */
 #endif
-<<<<<<< HEAD
 BPF_PROG_TYPE(BPF_PROG_TYPE_SYSCALL, bpf_syscall,
 	      void *, void *)
 
-=======
 #ifdef CONFIG_SCHED_CLASS_GHOST
 BPF_PROG_TYPE(BPF_PROG_TYPE_GHOST_SCHED, ghost_sched, struct bpf_ghost_sched,
 	      struct bpf_ghost_sched_kern)
 BPF_PROG_TYPE(BPF_PROG_TYPE_GHOST_MSG, ghost_msg, struct bpf_ghost_msg,
 	      struct bpf_ghost_msg_kern)
 #endif
->>>>>>> 4251d126
 BPF_MAP_TYPE(BPF_MAP_TYPE_ARRAY, array_map_ops)
 BPF_MAP_TYPE(BPF_MAP_TYPE_PERCPU_ARRAY, percpu_array_map_ops)
 BPF_MAP_TYPE(BPF_MAP_TYPE_PROG_ARRAY, prog_array_map_ops)
