/* SPDX-License-Identifier: GPL-2.0 */
#ifndef _LINUX_VMALLOC_H
#define _LINUX_VMALLOC_H

#include <linux/spinlock.h>
#include <linux/init.h>
#include <linux/list.h>
#include <linux/llist.h>
#include <asm/page.h>		/* pgprot_t */
#include <linux/rbtree.h>
#include <linux/overflow.h>

#include <asm/vmalloc.h>

struct vm_area_struct;		/* vma defining user mapping in mm_types.h */
struct notifier_block;		/* in notifier.h */

/* bits in flags of vmalloc's vm_struct below */
#define VM_IOREMAP		0x00000001	/* ioremap() and friends */
#define VM_ALLOC		0x00000002	/* vmalloc() */
#define VM_MAP			0x00000004	/* vmap()ed pages */
#define VM_USERMAP		0x00000008	/* suitable for remap_vmalloc_range */
#define VM_DMA_COHERENT		0x00000010	/* dma_alloc_coherent */
#define VM_UNINITIALIZED	0x00000020	/* vm_struct is not fully initialized */
#define VM_NO_GUARD		0x00000040      /* ***DANGEROUS*** don't add guard page */
#define VM_KASAN		0x00000080      /* has allocated kasan shadow memory */
#define VM_FLUSH_RESET_PERMS	0x00000100	/* reset direct map and flush TLB on unmap, can't be freed in atomic context */
#define VM_MAP_PUT_PAGES	0x00000200	/* put pages and free array in vfree */
#define VM_ALLOW_HUGE_VMAP	0x00000400      /* Allow for huge pages on archs with HAVE_ARCH_HUGE_VMALLOC */

#if (defined(CONFIG_KASAN_GENERIC) || defined(CONFIG_KASAN_SW_TAGS)) && \
	!defined(CONFIG_KASAN_VMALLOC)
#define VM_DEFER_KMEMLEAK	0x00000800	/* defer kmemleak object creation */
#else
#define VM_DEFER_KMEMLEAK	0
#endif

/* bits [20..32] reserved for arch specific ioremap internals */

/*
 * Maximum alignment for ioremap() regions.
 * Can be overridden by arch-specific value.
 */
#ifndef IOREMAP_MAX_ORDER
#define IOREMAP_MAX_ORDER	(7 + PAGE_SHIFT)	/* 128 pages */
#endif

struct vm_struct {
	struct vm_struct	*next;
	void			*addr;
	unsigned long		size;
	unsigned long		flags;
	struct page		**pages;
#ifdef CONFIG_HAVE_ARCH_HUGE_VMALLOC
	unsigned int		page_order;
#endif
	unsigned int		nr_pages;
	phys_addr_t		phys_addr;
	const void		*caller;
};

struct vmap_area {
	unsigned long va_start;
	unsigned long va_end;

	struct rb_node rb_node;         /* address sorted rbtree */
	struct list_head list;          /* address sorted list */

	/*
	 * The following two variables can be packed, because
	 * a vmap_area object can be either:
	 *    1) in "free" tree (root is free_vmap_area_root)
	 *    2) or "busy" tree (root is vmap_area_root)
	 */
	union {
		unsigned long subtree_max_size; /* in "free" tree */
		struct vm_struct *vm;           /* in "busy" tree */
	};
};

/* archs that select HAVE_ARCH_HUGE_VMAP should override one or more of these */
#ifndef arch_vmap_p4d_supported
static inline bool arch_vmap_p4d_supported(pgprot_t prot)
{
	return false;
}
#endif

#ifndef arch_vmap_pud_supported
static inline bool arch_vmap_pud_supported(pgprot_t prot)
{
	return false;
}
#endif

#ifndef arch_vmap_pmd_supported
static inline bool arch_vmap_pmd_supported(pgprot_t prot)
{
	return false;
}
#endif

#ifndef arch_vmap_pte_range_map_size
static inline unsigned long arch_vmap_pte_range_map_size(unsigned long addr, unsigned long end,
							 u64 pfn, unsigned int max_page_shift)
{
	return PAGE_SIZE;
}
#endif

#ifndef arch_vmap_pte_supported_shift
static inline int arch_vmap_pte_supported_shift(unsigned long size)
{
	return PAGE_SHIFT;
}
#endif

#ifndef arch_vmap_pgprot_tagged
static inline pgprot_t arch_vmap_pgprot_tagged(pgprot_t prot)
{
	return prot;
}
#endif

/*
 *	Highlevel APIs for driver use
 */
extern void vm_unmap_ram(const void *mem, unsigned int count);
extern void *vm_map_ram(struct page **pages, unsigned int count, int node);
extern void vm_unmap_aliases(void);

#ifdef CONFIG_MMU
extern void __init vmalloc_init(void);
extern unsigned long vmalloc_nr_pages(void);
#else
static inline void vmalloc_init(void)
{
}
static inline unsigned long vmalloc_nr_pages(void) { return 0; }
#endif

<<<<<<< HEAD
extern void *vmalloc(unsigned long size) __alloc_size(1);
extern void *vzalloc(unsigned long size) __alloc_size(1);
extern void *vmalloc_user(unsigned long size) __alloc_size(1);
extern void *vmalloc_node(unsigned long size, int node) __alloc_size(1);
extern void *vzalloc_node(unsigned long size, int node) __alloc_size(1);
extern void *vmalloc_32(unsigned long size) __alloc_size(1);
extern void *vmalloc_32_user(unsigned long size) __alloc_size(1);
extern void *__vmalloc(unsigned long size, gfp_t gfp_mask) __alloc_size(1);
=======
extern void *vmalloc(unsigned long size);
extern void *vzalloc(unsigned long size);
extern void *vmalloc_user(unsigned long size);
extern void *vmalloc_node(unsigned long size, int node);
extern void *vzalloc_node(unsigned long size, int node);
extern void *vmalloc_user_node_flags(unsigned long size, int node, gfp_t flags);
extern void *vmalloc_32(unsigned long size);
extern void *vmalloc_32_user(unsigned long size);
extern void *__vmalloc(unsigned long size, gfp_t gfp_mask);
>>>>>>> 4251d126
extern void *__vmalloc_node_range(unsigned long size, unsigned long align,
			unsigned long start, unsigned long end, gfp_t gfp_mask,
			pgprot_t prot, unsigned long vm_flags, int node,
			const void *caller) __alloc_size(1);
void *__vmalloc_node(unsigned long size, unsigned long align, gfp_t gfp_mask,
		int node, const void *caller) __alloc_size(1);
void *vmalloc_huge(unsigned long size, gfp_t gfp_mask) __alloc_size(1);

extern void *__vmalloc_array(size_t n, size_t size, gfp_t flags) __alloc_size(1, 2);
extern void *vmalloc_array(size_t n, size_t size) __alloc_size(1, 2);
extern void *__vcalloc(size_t n, size_t size, gfp_t flags) __alloc_size(1, 2);
extern void *vcalloc(size_t n, size_t size) __alloc_size(1, 2);

extern void vfree(const void *addr);
extern void vfree_atomic(const void *addr);

extern void *vmap(struct page **pages, unsigned int count,
			unsigned long flags, pgprot_t prot);
void *vmap_pfn(unsigned long *pfns, unsigned int count, pgprot_t prot);
extern void vunmap(const void *addr);

extern int remap_vmalloc_range_partial(struct vm_area_struct *vma,
				       unsigned long uaddr, void *kaddr,
				       unsigned long pgoff, unsigned long size);

extern int remap_vmalloc_range(struct vm_area_struct *vma, void *addr,
							unsigned long pgoff);

/*
 * Architectures can set this mask to a combination of PGTBL_P?D_MODIFIED values
 * and let generic vmalloc and ioremap code know when arch_sync_kernel_mappings()
 * needs to be called.
 */
#ifndef ARCH_PAGE_TABLE_SYNC_MASK
#define ARCH_PAGE_TABLE_SYNC_MASK 0
#endif

/*
 * There is no default implementation for arch_sync_kernel_mappings(). It is
 * relied upon the compiler to optimize calls out if ARCH_PAGE_TABLE_SYNC_MASK
 * is 0.
 */
void arch_sync_kernel_mappings(unsigned long start, unsigned long end);

/*
 *	Lowlevel-APIs (not for driver use!)
 */

static inline size_t get_vm_area_size(const struct vm_struct *area)
{
	if (!(area->flags & VM_NO_GUARD))
		/* return actual size without guard page */
		return area->size - PAGE_SIZE;
	else
		return area->size;

}

extern struct vm_struct *get_vm_area(unsigned long size, unsigned long flags);
extern struct vm_struct *get_vm_area_caller(unsigned long size,
					unsigned long flags, const void *caller);
extern struct vm_struct *__get_vm_area_caller(unsigned long size,
					unsigned long flags,
					unsigned long start, unsigned long end,
					const void *caller);
void free_vm_area(struct vm_struct *area);
extern struct vm_struct *remove_vm_area(const void *addr);
extern struct vm_struct *find_vm_area(const void *addr);
struct vmap_area *find_vmap_area(unsigned long addr);

static inline bool is_vm_area_hugepages(const void *addr)
{
	/*
	 * This may not 100% tell if the area is mapped with > PAGE_SIZE
	 * page table entries, if for some reason the architecture indicates
	 * larger sizes are available but decides not to use them, nothing
	 * prevents that. This only indicates the size of the physical page
	 * allocated in the vmalloc layer.
	 */
#ifdef CONFIG_HAVE_ARCH_HUGE_VMALLOC
	return find_vm_area(addr)->page_order > 0;
#else
	return false;
#endif
}

#ifdef CONFIG_MMU
void vunmap_range(unsigned long addr, unsigned long end);
static inline void set_vm_flush_reset_perms(void *addr)
{
	struct vm_struct *vm = find_vm_area(addr);

	if (vm)
		vm->flags |= VM_FLUSH_RESET_PERMS;
}

#else
static inline void set_vm_flush_reset_perms(void *addr)
{
}
#endif

/* for /proc/kcore */
extern long vread(char *buf, char *addr, unsigned long count);

/*
 *	Internals.  Don't use..
 */
extern struct list_head vmap_area_list;
extern __init void vm_area_add_early(struct vm_struct *vm);
extern __init void vm_area_register_early(struct vm_struct *vm, size_t align);

#ifdef CONFIG_SMP
# ifdef CONFIG_MMU
struct vm_struct **pcpu_get_vm_areas(const unsigned long *offsets,
				     const size_t *sizes, int nr_vms,
				     size_t align);

void pcpu_free_vm_areas(struct vm_struct **vms, int nr_vms);
# else
static inline struct vm_struct **
pcpu_get_vm_areas(const unsigned long *offsets,
		const size_t *sizes, int nr_vms,
		size_t align)
{
	return NULL;
}

static inline void
pcpu_free_vm_areas(struct vm_struct **vms, int nr_vms)
{
}
# endif
#endif

#ifdef CONFIG_MMU
#define VMALLOC_TOTAL (VMALLOC_END - VMALLOC_START)
#else
#define VMALLOC_TOTAL 0UL
#endif

int register_vmap_purge_notifier(struct notifier_block *nb);
int unregister_vmap_purge_notifier(struct notifier_block *nb);

#if defined(CONFIG_MMU) && defined(CONFIG_PRINTK)
bool vmalloc_dump_obj(void *object);
#else
static inline bool vmalloc_dump_obj(void *object) { return false; }
#endif

#endif /* _LINUX_VMALLOC_H */<|MERGE_RESOLUTION|>--- conflicted
+++ resolved
@@ -139,26 +139,15 @@
 static inline unsigned long vmalloc_nr_pages(void) { return 0; }
 #endif
 
-<<<<<<< HEAD
 extern void *vmalloc(unsigned long size) __alloc_size(1);
 extern void *vzalloc(unsigned long size) __alloc_size(1);
 extern void *vmalloc_user(unsigned long size) __alloc_size(1);
 extern void *vmalloc_node(unsigned long size, int node) __alloc_size(1);
 extern void *vzalloc_node(unsigned long size, int node) __alloc_size(1);
+extern void *vmalloc_user_node_flags(unsigned long size, int node, gfp_t flags) __alloc_size(1);
 extern void *vmalloc_32(unsigned long size) __alloc_size(1);
 extern void *vmalloc_32_user(unsigned long size) __alloc_size(1);
 extern void *__vmalloc(unsigned long size, gfp_t gfp_mask) __alloc_size(1);
-=======
-extern void *vmalloc(unsigned long size);
-extern void *vzalloc(unsigned long size);
-extern void *vmalloc_user(unsigned long size);
-extern void *vmalloc_node(unsigned long size, int node);
-extern void *vzalloc_node(unsigned long size, int node);
-extern void *vmalloc_user_node_flags(unsigned long size, int node, gfp_t flags);
-extern void *vmalloc_32(unsigned long size);
-extern void *vmalloc_32_user(unsigned long size);
-extern void *__vmalloc(unsigned long size, gfp_t gfp_mask);
->>>>>>> 4251d126
 extern void *__vmalloc_node_range(unsigned long size, unsigned long align,
 			unsigned long start, unsigned long end, gfp_t gfp_mask,
 			pgprot_t prot, unsigned long vm_flags, int node,
