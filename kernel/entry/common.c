--- conflicted
+++ resolved
@@ -181,18 +181,14 @@
 		 * enabled above.
 		 */
 		local_irq_disable_exit_to_user();
-<<<<<<< HEAD
-
-		/* Check if any of the above work has queued a deferred wakeup */
-		tick_nohz_user_enter_prepare();
-
-		ti_work = read_thread_flags();
-=======
 #ifdef CONFIG_SCHED_CLASS_GHOST
 		ghost_commit_greedy_txn();
 #endif
-		ti_work = READ_ONCE(current_thread_info()->flags);
->>>>>>> 4251d126
+
+		/* Check if any of the above work has queued a deferred wakeup */
+		tick_nohz_user_enter_prepare();
+
+		ti_work = read_thread_flags();
 	}
 
 	/* Return the latest work state for arch_exit_to_user_mode() */
