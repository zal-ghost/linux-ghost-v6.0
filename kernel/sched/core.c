--- conflicted
+++ resolved
@@ -890,11 +890,7 @@
  * this avoids any races wrt polling state changes and thereby avoids
  * spurious IPIs.
  */
-<<<<<<< HEAD
-static inline bool set_nr_and_not_polling(struct task_struct *p)
-=======
-bool set_nr_and_not_polling(struct task_struct *p)
->>>>>>> 4251d126
+inline bool set_nr_and_not_polling(struct task_struct *p)
 {
 	struct thread_info *ti = task_thread_info(p);
 	return !(fetch_or(&ti->flags, _TIF_NEED_RESCHED) & _TIF_POLLING_NRFLAG);
@@ -923,11 +919,7 @@
 }
 
 #else
-<<<<<<< HEAD
-static inline bool set_nr_and_not_polling(struct task_struct *p)
-=======
-bool set_nr_and_not_polling(struct task_struct *p)
->>>>>>> 4251d126
+inline bool set_nr_and_not_polling(struct task_struct *p)
 {
 	set_tsk_need_resched(p);
 	return true;
@@ -2238,16 +2230,12 @@
 
 void check_preempt_curr(struct rq *rq, struct task_struct *p, int flags)
 {
-	if (p->sched_class == rq->curr->sched_class) {
+	if (p->sched_class == rq->curr->sched_class)
 		rq->curr->sched_class->check_preempt_curr(rq, p, flags);
-<<<<<<< HEAD
 	else if (sched_class_above(p->sched_class, rq->curr->sched_class))
-=======
-	} else if (p->sched_class > rq->curr->sched_class) {
 		resched_curr(rq);
-	}
 #ifdef CONFIG_SCHED_CLASS_GHOST
-	else if (&ghost_agent_sched_class > rq->curr->sched_class &&
+	else if (sched_class_above(&ghost_agent_sched_class, rq->curr->sched_class) &&
 		 is_agent(rq, p)) {
 		/*
 		 * Normally, ghost threads have the lowest
@@ -2257,7 +2245,6 @@
 		 * preempted by another sched_class. See
 		 * GHOST_SW_BOOST_PRIO for more details.
 		 */
->>>>>>> 4251d126
 		resched_curr(rq);
 	}
 #endif
@@ -4323,12 +4310,8 @@
 	 * scheduling.
 	 */
 	if (smp_load_acquire(&p->on_cpu) &&
-<<<<<<< HEAD
-	    ttwu_queue_wakelist(p, task_cpu(p), wake_flags))
-=======
-	    ttwu_queue_wakelist(p, task_cpu(p), wake_flags | WF_ON_CPU |
-				(deferrable_wakeup ? WF_DEFERRABLE_WAKEUP : 0)))
->>>>>>> 4251d126
+	    ttwu_queue_wakelist(p, task_cpu(p), wake_flags |
+							(deferrable_wakeup ? WF_DEFERRABLE_WAKEUP : 0)))
 		goto unlock;
 
 	/*
@@ -5041,12 +5024,8 @@
 	.func = (void (*)(struct callback_head *))balance_push,
 };
 
-<<<<<<< HEAD
 static inline struct callback_head *
 __splice_balance_callbacks(struct rq *rq, bool split)
-=======
-inline struct callback_head *splice_balance_callbacks(struct rq *rq)
->>>>>>> 4251d126
 {
 	struct callback_head *head = rq->balance_callback;
 
@@ -5070,7 +5049,7 @@
 	return head;
 }
 
-static inline struct callback_head *splice_balance_callbacks(struct rq *rq)
+inline struct callback_head *splice_balance_callbacks(struct rq *rq)
 {
 	return __splice_balance_callbacks(rq, true);
 }
@@ -5321,12 +5300,8 @@
 	 * PREEMPT_COUNT kernels).
 	 */
 
-<<<<<<< HEAD
-	finish_task_switch(prev);
-=======
 	rq = finish_task_switch(prev);
 	schedule_callback(rq);
->>>>>>> 4251d126
 	preempt_enable();
 
 	if (current->set_child_tid)
@@ -6036,7 +6011,7 @@
 			p = pick_next_task_idle(rq);
 		}
 
-		return p;
+		goto out_return;
 	}
 
 restart:
@@ -6045,10 +6020,23 @@
 	for_each_class(class) {
 		p = class->pick_next_task(rq);
 		if (p)
-			return p;
+			goto out_return;
 	}
 
 	BUG(); /* The idle class should always have a runnable task. */
+
+out_return:
+#ifdef CONFIG_SCHED_CLASS_GHOST
+	/*
+	 * pick_next_task opted to keep the same task running, but we left
+	 * check_prev_preemption on!  This will break switchto, which checks
+	 * that field during context_switch()
+	 */
+	if (WARN_ON_ONCE(p == prev && rq->ghost.check_prev_preemption))
+		rq->ghost.check_prev_preemption = false;
+#endif
+
+	return p;
 }
 
 #ifdef CONFIG_SCHED_CORE
@@ -6522,18 +6510,12 @@
 {
 	struct rq *rq = cpu_rq(cpu);
 
-<<<<<<< HEAD
 	if (rq->core != rq)
 		rq->core = rq;
 }
-=======
-		goto out_return;
-	}
->>>>>>> 4251d126
 
 #else /* !CONFIG_SCHED_CORE */
 
-<<<<<<< HEAD
 static inline void sched_core_cpu_starting(unsigned int cpu) {}
 static inline void sched_core_cpu_deactivate(unsigned int cpu) {}
 static inline void sched_core_cpu_dying(unsigned int cpu) {}
@@ -6542,29 +6524,6 @@
 pick_next_task(struct rq *rq, struct task_struct *prev, struct rq_flags *rf)
 {
 	return __pick_next_task(rq, prev, rf);
-=======
-	for_each_class(class) {
-		p = class->pick_next_task(rq);
-		if (p)
-			goto out_return;
-	}
-
-	/* The idle class should always have a runnable task: */
-	BUG();
-
-out_return:
-#ifdef CONFIG_SCHED_CLASS_GHOST
-	/*
-	 * pick_next_task opted to keep the same task running, but we left
-	 * check_prev_preemption on!  This will break switchto, which checks
-	 * that field during context_switch()
-	 */
-	if (WARN_ON_ONCE(p == prev && rq->ghost.check_prev_preemption))
-		rq->ghost.check_prev_preemption = false;
-#endif
-
-	return p;
->>>>>>> 4251d126
 }
 
 #endif /* CONFIG_SCHED_CORE */
@@ -7614,45 +7573,6 @@
 	set_load_weight(p, true);
 }
 
-<<<<<<< HEAD
-=======
-/* Actually do priority change: must hold pi & rq lock. */
-static void __setscheduler(struct rq *rq, struct task_struct *p,
-			   const struct sched_attr *attr, bool keep_boost)
-{
-	/*
-	 * If params can't change scheduling class changes aren't allowed
-	 * either.
-	 */
-	if (attr->sched_flags & SCHED_FLAG_KEEP_PARAMS)
-		return;
-
-	__setscheduler_params(p, attr);
-
-	/*
-	 * Keep a potential priority boosting if called from
-	 * sched_setscheduler().
-	 */
-	p->prio = normal_prio(p);
-	if (keep_boost)
-		p->prio = rt_effective_prio(p, p->prio);
-
-#ifdef CONFIG_SCHED_CLASS_GHOST
-	if (ghost_policy(attr->sched_policy)) {
-		p->sched_class = &ghost_sched_class;
-		return;
-	}
-#endif
-
-	if (dl_prio(p->prio))
-		p->sched_class = &dl_sched_class;
-	else if (rt_prio(p->prio))
-		p->sched_class = &rt_sched_class;
-	else
-		p->sched_class = &fair_sched_class;
-}
-
->>>>>>> 4251d126
 /*
  * Check the target process has a UID that matches the current process's:
  */
@@ -7762,18 +7682,6 @@
 	if (attr->sched_flags & ~(SCHED_FLAG_ALL | SCHED_FLAG_SUGOV))
 		return -EINVAL;
 
-<<<<<<< HEAD
-	/*
-	 * Valid priorities for SCHED_FIFO and SCHED_RR are
-	 * 1..MAX_RT_PRIO-1, valid priority for SCHED_NORMAL,
-	 * SCHED_BATCH and SCHED_IDLE is 0.
-	 */
-	if (attr->sched_priority > MAX_RT_PRIO-1)
-		return -EINVAL;
-	if ((dl_policy(policy) && !__checkparam_dl(attr)) ||
-	    (rt_policy(policy) != (attr->sched_priority != 0)))
-		return -EINVAL;
-=======
 #ifdef CONFIG_SCHED_CLASS_GHOST
 	if (ghost_policy(policy)) {
 		/* ghost_setscheduler() can fail, so we do all checks there. */
@@ -7781,18 +7689,16 @@
 #endif
 	{
 		/*
-		 * Valid priorities for SCHED_FIFO and SCHED_RR are
-		 * 1..MAX_USER_RT_PRIO-1, valid priority for SCHED_NORMAL,
-		 * SCHED_BATCH and SCHED_IDLE is 0.
-		 */
-		if ((p->mm && attr->sched_priority > MAX_USER_RT_PRIO-1) ||
-		    (!p->mm && attr->sched_priority > MAX_RT_PRIO-1))
+		* Valid priorities for SCHED_FIFO and SCHED_RR are
+		* 1..MAX_RT_PRIO-1, valid priority for SCHED_NORMAL,
+		* SCHED_BATCH and SCHED_IDLE is 0.
+		*/
+		if (attr->sched_priority > MAX_RT_PRIO-1)
 			return -EINVAL;
 		if ((dl_policy(policy) && !__checkparam_dl(attr)) ||
-		    (rt_policy(policy) != (attr->sched_priority != 0)))
+			(rt_policy(policy) != (attr->sched_priority != 0)))
 			return -EINVAL;
 	}
->>>>>>> 4251d126
 
 	if (user) {
 		retval = user_check_sched_setscheduler(p, attr, policy, reset_on_fork);
@@ -7940,18 +7846,13 @@
 		 * the runqueue. This will be done when the task deboost
 		 * itself.
 		 */
-<<<<<<< HEAD
 		newprio = rt_effective_prio(p, newprio);
-		if (newprio == oldprio)
-=======
-		new_effective_prio = rt_effective_prio(p, newprio);
 #ifdef CONFIG_SCHED_CLASS_GHOST
 		if (!ghost_policy(policy) && !ghost_policy(oldpolicy) &&
-		    new_effective_prio == oldprio)
+		    newprio == oldprio)
 #else
-		if (new_effective_prio == oldprio)
-#endif
->>>>>>> 4251d126
+		if (newprio == oldprio)
+#endif
 			queue_flags &= ~DEQUEUE_MOVE;
 	}
 
@@ -7967,6 +7868,11 @@
 	if (!(attr->sched_flags & SCHED_FLAG_KEEP_PARAMS)) {
 		__setscheduler_params(p, attr);
 		__setscheduler_prio(p, newprio);
+#ifdef CONFIG_SCHED_CLASS_GHOST
+		if (ghost_policy(attr->sched_policy)) {
+			p->sched_class = &ghost_sched_class;
+		}
+#endif
 	}
 	__setscheduler_uclamp(p, attr);
 
@@ -9995,21 +9901,15 @@
 	int i;
 
 	/* Make sure the linker didn't screw up */
-<<<<<<< HEAD
-	BUG_ON(&idle_sched_class != &fair_sched_class + 1 ||
-	       &fair_sched_class != &rt_sched_class + 1 ||
+	BUG_ON(&fair_sched_class != &rt_sched_class + 1 ||
 	       &rt_sched_class   != &dl_sched_class + 1);
-=======
-	BUG_ON(&fair_sched_class + 1 != &rt_sched_class ||
-	       &rt_sched_class + 1   != &dl_sched_class);
 #ifdef CONFIG_SCHED_CLASS_GHOST
-	BUG_ON(&idle_sched_class + 1 != &ghost_sched_class ||
-	       &ghost_sched_class + 1 != &fair_sched_class ||
-	       &dl_sched_class + 1 != &ghost_agent_sched_class ||
-	       &ghost_agent_sched_class + 1 != &stop_sched_class);
+	BUG_ON(&idle_sched_class != &ghost_sched_class + 1 ||
+	       &ghost_sched_class != &fair_sched_class + 1 ||
+	       &dl_sched_class != &ghost_agent_sched_class + 1 ||
+	       &ghost_agent_sched_class != &stop_sched_class + 1);
 #else
-	BUG_ON(&idle_sched_class + 1 != &fair_sched_class);
->>>>>>> 4251d126
+	BUG_ON(&idle_sched_class != &fair_sched_class + 1);
 #ifdef CONFIG_SMP
 	BUG_ON(&dl_sched_class != &stop_sched_class + 1);
 #endif
