/* SPDX-License-Identifier: GPL-2.0 */
/*
 * Scheduler internal types and methods:
 */
#ifndef _KERNEL_SCHED_SCHED_H
#define _KERNEL_SCHED_SCHED_H

#include <linux/sched/affinity.h>
#include <linux/sched/autogroup.h>
#include <linux/sched/cpufreq.h>
#include <linux/sched/deadline.h>
#include <linux/sched.h>
#include <linux/sched/loadavg.h>
#include <linux/sched/mm.h>
#include <linux/sched/rseq_api.h>
#include <linux/sched/signal.h>
#include <linux/sched/smt.h>
#include <linux/sched/stat.h>
#include <linux/sched/sysctl.h>
#include <linux/sched/task_flags.h>
#include <linux/sched/task.h>
#include <linux/sched/topology.h>

#include <linux/atomic.h>
#include <linux/bitmap.h>
#include <linux/bug.h>
#include <linux/capability.h>
#include <linux/cgroup_api.h>
#include <linux/cgroup.h>
#include <linux/context_tracking.h>
#include <linux/cpufreq.h>
#include <linux/cpumask_api.h>
#include <linux/ctype.h>
#include <linux/file.h>
#include <linux/fs_api.h>
#include <linux/hrtimer_api.h>
#include <linux/interrupt.h>
#include <linux/irq_work.h>
#include <linux/jiffies.h>
#include <linux/kref_api.h>
#include <linux/kthread.h>
#include <linux/ktime_api.h>
#include <linux/lockdep_api.h>
#include <linux/lockdep.h>
#include <linux/minmax.h>
#include <linux/mm.h>
#include <linux/module.h>
#include <linux/mutex_api.h>
#include <linux/plist.h>
#include <linux/poll.h>
#include <linux/proc_fs.h>
#include <linux/profile.h>
#include <linux/psi.h>
#include <linux/rcupdate.h>
#include <linux/seq_file.h>
#include <linux/seqlock.h>
#include <linux/softirq.h>
#include <linux/spinlock_api.h>
#include <linux/static_key.h>
#include <linux/stop_machine.h>
#include <linux/syscalls_api.h>
#include <linux/syscalls.h>
#include <linux/tick.h>
#include <linux/topology.h>
#include <linux/types.h>
#include <linux/u64_stats_sync_api.h>
#include <linux/uaccess.h>
#include <linux/wait_api.h>
#include <linux/wait_bit.h>
#include <linux/workqueue_api.h>

#include <trace/events/power.h>
#include <trace/events/sched.h>

#include "../workqueue_internal.h"

#ifdef CONFIG_CGROUP_SCHED
#include <linux/cgroup.h>
#include <linux/psi.h>
#endif

#ifdef CONFIG_SCHED_DEBUG
# include <linux/static_key.h>
#endif

#ifdef CONFIG_PARAVIRT
# include <asm/paravirt.h>
# include <asm/paravirt_api_clock.h>
#endif

#include "cpupri.h"
#include "cpudeadline.h"

#ifdef CONFIG_SCHED_DEBUG
# define SCHED_WARN_ON(x)      WARN_ONCE(x, #x)
#else
# define SCHED_WARN_ON(x)      ({ (void)(x), 0; })
#endif

struct rq;
struct cpuidle_state;

/* task_struct::on_rq states: */
#define TASK_ON_RQ_QUEUED	1
#define TASK_ON_RQ_MIGRATING	2

extern __read_mostly int scheduler_running;

extern unsigned long calc_load_update;
extern atomic_long_t calc_load_tasks;

extern unsigned int sysctl_sched_child_runs_first;

extern void calc_global_load_tick(struct rq *this_rq);
extern long calc_load_fold_active(struct rq *this_rq, long adjust);

extern void call_trace_sched_update_nr_running(struct rq *rq, int count);

<<<<<<< HEAD
extern unsigned int sysctl_sched_rt_period;
extern int sysctl_sched_rt_runtime;
extern int sched_rr_timeslice;
=======
#ifdef CONFIG_SCHED_CLASS_GHOST

struct ghost_rq {
	struct task_struct *agent;	/* protected by e->lock and rq->lock */
	uint32_t agent_barrier;
	bool blocked_in_run;		/* agent is blocked in 'ghost_run()' */
	bool agent_should_wake;		/* racy reads and writes */
	uint64_t prev_resched_seq;	/* racy, cpu_seqnum to resched */
	bool must_resched;		/* rq->curr must reschedule in PNT */
	bool ignore_prev_preemption;
	bool check_prev_preemption;	/* see 'ghost_prepare_task_switch()' */
	bool skip_latched_preemption;
	bool in_pnt_bpf;		/* running BPF at PNT */
	bool dont_idle_once;		/* Don't idle next time rq->idle runs */
	int ghost_nr_running;
	int run_flags;			/* flags passed to 'ghost_run()' */
	uint64_t cpu_seqnum;		/* history for msgs about this cpu */

	/* For deferring work to the balance_callback */
	struct list_head enclave_work;	/* work to do */
	struct callback_head ew_head;	/* callback management */

	struct list_head tasks;

	struct task_struct *latched_task;  /* task returned by pick_next_task */

	long switchto_count;

	/*
	 * zero      not participating in a sync-group rendezvous.
	 * negative  sync-group in process of committing.
	 * positive  sync-group successfully committed.
	 *
	 * Thus a CPU must not return from __schedule() as long as
	 * 'rq->ghost.rendezvous' is negative.
	 */
	int64_t rendezvous;
};

struct enclave_work {
	struct list_head link;
	unsigned int nr_decrefs;
	bool run_task_reaper;
};

struct ghost_abi;

/*
 * ghost_enclave is a container for the agents, queues and sw_regions
 * that express the scheduling policy for a set of CPUs.
 */
struct ghost_enclave {
	const struct ghost_abi *abi;

	/*
	 * 'lock' serializes mutation of 'sw_region_list' as well as
	 * allocation and freeing of status words within a region.
	 *
	 * 'lock' also serializes mutation of 'def_q'.
	 *
	 * 'lock' requires the irqsave variant of spin_lock because
	 * it is called in code paths with the 'rq->lock' held and
	 * interrupts disabled.
	 */
	spinlock_t lock;
	struct kref kref;
	struct list_head sw_region_list;

	struct ghost_cpu_data **cpu_data;
	struct cpumask cpus;

	struct ghost_queue *def_q;	/* default queue */

	struct list_head inhibited_task_list;
	struct list_head task_list;	/* all non-agent tasks in the enclave */
	unsigned long nr_tasks;
	struct work_struct task_reaper;
	struct enclave_work ew;		/* to defer work while holding locks */
	struct work_struct enclave_actual_release;/* work for enclave_release */

	/*
	 * max_unscheduled: How long a task can be runnable, but unscheduled,
	 * before the kernel thinks the enclave failed and queues the
	 * enclave_destroyer.
	 */
	ktime_t max_unscheduled;
	struct work_struct enclave_destroyer;

	bool switchto_disabled;
	bool wake_on_waker_cpu;
	bool commit_at_tick;
	bool deliver_ticks;
	bool live_dangerously;

	unsigned long id;
	int is_dying;
	bool agent_online;		/* userspace says agent can schedule. */
	struct kernfs_node *enclave_dir;
	kuid_t uid;
	kgid_t gid;

#ifdef CONFIG_BPF
	struct bpf_prog *bpf_pnt;
	struct bpf_prog *bpf_msg_send;
#endif
};

static inline void sched_ghost_entity_init(struct task_struct *p)
{
	memset(&p->ghost, 0, sizeof(p->ghost));
	INIT_LIST_HEAD(&p->ghost.run_list);
	INIT_LIST_HEAD(&p->ghost.task_list);
}

#else
static inline unsigned long ghost_cfs_added_load(struct rq *rq) { return 0; }
#endif	/* CONFIG_SCHED_CLASS_GHOST */

struct callback_head *splice_balance_callbacks(struct rq *rq);
void balance_callbacks(struct rq *rq, struct callback_head *head);
>>>>>>> 4251d126

/*
 * Helpers for converting nanosecond timing to jiffy resolution
 */
#define NS_TO_JIFFIES(TIME)	((unsigned long)(TIME) / (NSEC_PER_SEC / HZ))

/*
 * Increase resolution of nice-level calculations for 64-bit architectures.
 * The extra resolution improves shares distribution and load balancing of
 * low-weight task groups (eg. nice +19 on an autogroup), deeper taskgroup
 * hierarchies, especially on larger systems. This is not a user-visible change
 * and does not change the user-interface for setting shares/weights.
 *
 * We increase resolution only if we have enough bits to allow this increased
 * resolution (i.e. 64-bit). The costs for increasing resolution when 32-bit
 * are pretty high and the returns do not justify the increased costs.
 *
 * Really only required when CONFIG_FAIR_GROUP_SCHED=y is also set, but to
 * increase coverage and consistency always enable it on 64-bit platforms.
 */
#ifdef CONFIG_64BIT
# define NICE_0_LOAD_SHIFT	(SCHED_FIXEDPOINT_SHIFT + SCHED_FIXEDPOINT_SHIFT)
# define scale_load(w)		((w) << SCHED_FIXEDPOINT_SHIFT)
# define scale_load_down(w) \
({ \
	unsigned long __w = (w); \
	if (__w) \
		__w = max(2UL, __w >> SCHED_FIXEDPOINT_SHIFT); \
	__w; \
})
#else
# define NICE_0_LOAD_SHIFT	(SCHED_FIXEDPOINT_SHIFT)
# define scale_load(w)		(w)
# define scale_load_down(w)	(w)
#endif

/*
 * Task weight (visible to users) and its load (invisible to users) have
 * independent resolution, but they should be well calibrated. We use
 * scale_load() and scale_load_down(w) to convert between them. The
 * following must be true:
 *
 *  scale_load(sched_prio_to_weight[NICE_TO_PRIO(0)-MAX_RT_PRIO]) == NICE_0_LOAD
 *
 */
#define NICE_0_LOAD		(1L << NICE_0_LOAD_SHIFT)

/*
 * Single value that decides SCHED_DEADLINE internal math precision.
 * 10 -> just above 1us
 * 9  -> just above 0.5us
 */
#define DL_SCALE		10

/*
 * Single value that denotes runtime == period, ie unlimited time.
 */
#define RUNTIME_INF		((u64)~0ULL)

static inline int idle_policy(int policy)
{
	return policy == SCHED_IDLE;
}
static inline int fair_policy(int policy)
{
	return policy == SCHED_NORMAL || policy == SCHED_BATCH;
}

static inline int rt_policy(int policy)
{
	return policy == SCHED_FIFO || policy == SCHED_RR;
}

static inline int dl_policy(int policy)
{
	return policy == SCHED_DEADLINE;
}

static inline bool ghost_policy(int policy)
{
	return policy == SCHED_GHOST;
}

static inline bool valid_policy(int policy)
{
	return idle_policy(policy) || fair_policy(policy) ||
		rt_policy(policy) || dl_policy(policy) ||
		ghost_policy(policy);
}

static inline int task_has_idle_policy(struct task_struct *p)
{
	return idle_policy(p->policy);
}

static inline int task_has_rt_policy(struct task_struct *p)
{
	return rt_policy(p->policy);
}

static inline int task_has_dl_policy(struct task_struct *p)
{
	return dl_policy(p->policy);
}

static inline int task_has_ghost_policy(struct task_struct *p)
{
	return ghost_policy(p->policy);
}

#define cap_scale(v, s) ((v)*(s) >> SCHED_CAPACITY_SHIFT)

static inline void update_avg(u64 *avg, u64 sample)
{
	s64 diff = sample - *avg;
	*avg += diff / 8;
}

/*
 * Shifting a value by an exponent greater *or equal* to the size of said value
 * is UB; cap at size-1.
 */
#define shr_bound(val, shift)							\
	(val >> min_t(typeof(shift), shift, BITS_PER_TYPE(typeof(val)) - 1))

/*
 * !! For sched_setattr_nocheck() (kernel) only !!
 *
 * This is actually gross. :(
 *
 * It is used to make schedutil kworker(s) higher priority than SCHED_DEADLINE
 * tasks, but still be able to sleep. We need this on platforms that cannot
 * atomically change clock frequency. Remove once fast switching will be
 * available on such platforms.
 *
 * SUGOV stands for SchedUtil GOVernor.
 */
#define SCHED_FLAG_SUGOV	0x10000000

#define SCHED_DL_FLAGS (SCHED_FLAG_RECLAIM | SCHED_FLAG_DL_OVERRUN | SCHED_FLAG_SUGOV)

static inline bool dl_entity_is_special(struct sched_dl_entity *dl_se)
{
#ifdef CONFIG_CPU_FREQ_GOV_SCHEDUTIL
	return unlikely(dl_se->flags & SCHED_FLAG_SUGOV);
#else
	return false;
#endif
}

/*
 * Tells if entity @a should preempt entity @b.
 */
static inline bool
dl_entity_preempt(struct sched_dl_entity *a, struct sched_dl_entity *b)
{
	return dl_entity_is_special(a) ||
	       dl_time_before(a->deadline, b->deadline);
}

/*
 * This is the priority-queue data structure of the RT scheduling class:
 */
struct rt_prio_array {
	DECLARE_BITMAP(bitmap, MAX_RT_PRIO+1); /* include 1 bit for delimiter */
	struct list_head queue[MAX_RT_PRIO];
};

struct rt_bandwidth {
	/* nests inside the rq lock: */
	raw_spinlock_t		rt_runtime_lock;
	ktime_t			rt_period;
	u64			rt_runtime;
	struct hrtimer		rt_period_timer;
	unsigned int		rt_period_active;
};

void __dl_clear_params(struct task_struct *p);

struct dl_bandwidth {
	raw_spinlock_t		dl_runtime_lock;
	u64			dl_runtime;
	u64			dl_period;
};

static inline int dl_bandwidth_enabled(void)
{
	return sysctl_sched_rt_runtime >= 0;
}

/*
 * To keep the bandwidth of -deadline tasks under control
 * we need some place where:
 *  - store the maximum -deadline bandwidth of each cpu;
 *  - cache the fraction of bandwidth that is currently allocated in
 *    each root domain;
 *
 * This is all done in the data structure below. It is similar to the
 * one used for RT-throttling (rt_bandwidth), with the main difference
 * that, since here we are only interested in admission control, we
 * do not decrease any runtime while the group "executes", neither we
 * need a timer to replenish it.
 *
 * With respect to SMP, bandwidth is given on a per root domain basis,
 * meaning that:
 *  - bw (< 100%) is the deadline bandwidth of each CPU;
 *  - total_bw is the currently allocated bandwidth in each root domain;
 */
struct dl_bw {
	raw_spinlock_t		lock;
	u64			bw;
	u64			total_bw;
};

/*
 * Verify the fitness of task @p to run on @cpu taking into account the
 * CPU original capacity and the runtime/deadline ratio of the task.
 *
 * The function will return true if the CPU original capacity of the
 * @cpu scaled by SCHED_CAPACITY_SCALE >= runtime/deadline ratio of the
 * task and false otherwise.
 */
static inline bool dl_task_fits_capacity(struct task_struct *p, int cpu)
{
	unsigned long cap = arch_scale_cpu_capacity(cpu);

	return cap_scale(p->dl.dl_deadline, cap) >= p->dl.dl_runtime;
}

extern void init_dl_bw(struct dl_bw *dl_b);
extern int  sched_dl_global_validate(void);
extern void sched_dl_do_global(void);
extern int  sched_dl_overflow(struct task_struct *p, int policy, const struct sched_attr *attr);
extern void __setparam_dl(struct task_struct *p, const struct sched_attr *attr);
extern void __getparam_dl(struct task_struct *p, struct sched_attr *attr);
extern bool __checkparam_dl(const struct sched_attr *attr);
extern bool dl_param_changed(struct task_struct *p, const struct sched_attr *attr);
extern int  dl_cpuset_cpumask_can_shrink(const struct cpumask *cur, const struct cpumask *trial);
extern int  dl_cpu_busy(int cpu, struct task_struct *p);

#ifdef CONFIG_CGROUP_SCHED

struct cfs_rq;
struct rt_rq;

extern struct list_head task_groups;

struct cfs_bandwidth {
#ifdef CONFIG_CFS_BANDWIDTH
	raw_spinlock_t		lock;
	ktime_t			period;
	u64			quota;
	u64			runtime;
	u64			burst;
	u64			runtime_snap;
	s64			hierarchical_quota;

	u8			idle;
	u8			period_active;
	u8			slack_started;
	struct hrtimer		period_timer;
	struct hrtimer		slack_timer;
	struct list_head	throttled_cfs_rq;

	/* Statistics: */
	int			nr_periods;
	int			nr_throttled;
	int			nr_burst;
	u64			throttled_time;
	u64			burst_time;
#endif
};

/* Task group related information */
struct task_group {
	struct cgroup_subsys_state css;

#ifdef CONFIG_FAIR_GROUP_SCHED
	/* schedulable entities of this group on each CPU */
	struct sched_entity	**se;
	/* runqueue "owned" by this group on each CPU */
	struct cfs_rq		**cfs_rq;
	unsigned long		shares;

	/* A positive value indicates that this is a SCHED_IDLE group. */
	int			idle;

#ifdef	CONFIG_SMP
	/*
	 * load_avg can be heavily contended at clock tick time, so put
	 * it in its own cacheline separated from the fields above which
	 * will also be accessed at each tick.
	 */
	atomic_long_t		load_avg ____cacheline_aligned;
#endif
#endif

#ifdef CONFIG_RT_GROUP_SCHED
	struct sched_rt_entity	**rt_se;
	struct rt_rq		**rt_rq;

	struct rt_bandwidth	rt_bandwidth;
#endif

	struct rcu_head		rcu;
	struct list_head	list;

	struct task_group	*parent;
	struct list_head	siblings;
	struct list_head	children;

#ifdef CONFIG_SCHED_AUTOGROUP
	struct autogroup	*autogroup;
#endif

	struct cfs_bandwidth	cfs_bandwidth;

#ifdef CONFIG_SCHED_CLASS_GHOST
	bool ghost_enabled;
#endif

#ifdef CONFIG_UCLAMP_TASK_GROUP
	/* The two decimal precision [%] value requested from user-space */
	unsigned int		uclamp_pct[UCLAMP_CNT];
	/* Clamp values requested for a task group */
	struct uclamp_se	uclamp_req[UCLAMP_CNT];
	/* Effective clamp values used for a task group */
	struct uclamp_se	uclamp[UCLAMP_CNT];
#endif

};

#ifdef CONFIG_FAIR_GROUP_SCHED
#define ROOT_TASK_GROUP_LOAD	NICE_0_LOAD

/*
 * A weight of 0 or 1 can cause arithmetics problems.
 * A weight of a cfs_rq is the sum of weights of which entities
 * are queued on this cfs_rq, so a weight of a entity should not be
 * too large, so as the shares value of a task group.
 * (The default weight is 1024 - so there's no practical
 *  limitation from this.)
 */
#define MIN_SHARES		(1UL <<  1)
#define MAX_SHARES		(1UL << 18)
#endif

typedef int (*tg_visitor)(struct task_group *, void *);

extern int walk_tg_tree_from(struct task_group *from,
			     tg_visitor down, tg_visitor up, void *data);

/*
 * Iterate the full tree, calling @down when first entering a node and @up when
 * leaving it for the final time.
 *
 * Caller must hold rcu_lock or sufficient equivalent.
 */
static inline int walk_tg_tree(tg_visitor down, tg_visitor up, void *data)
{
	return walk_tg_tree_from(&root_task_group, down, up, data);
}

extern int tg_nop(struct task_group *tg, void *data);

extern void free_fair_sched_group(struct task_group *tg);
extern int alloc_fair_sched_group(struct task_group *tg, struct task_group *parent);
extern void online_fair_sched_group(struct task_group *tg);
extern void unregister_fair_sched_group(struct task_group *tg);
extern void init_tg_cfs_entry(struct task_group *tg, struct cfs_rq *cfs_rq,
			struct sched_entity *se, int cpu,
			struct sched_entity *parent);
extern void init_cfs_bandwidth(struct cfs_bandwidth *cfs_b);

extern void __refill_cfs_bandwidth_runtime(struct cfs_bandwidth *cfs_b);
extern void start_cfs_bandwidth(struct cfs_bandwidth *cfs_b);
extern void unthrottle_cfs_rq(struct cfs_rq *cfs_rq);

extern void init_tg_rt_entry(struct task_group *tg, struct rt_rq *rt_rq,
		struct sched_rt_entity *rt_se, int cpu,
		struct sched_rt_entity *parent);
extern int sched_group_set_rt_runtime(struct task_group *tg, long rt_runtime_us);
extern int sched_group_set_rt_period(struct task_group *tg, u64 rt_period_us);
extern long sched_group_rt_runtime(struct task_group *tg);
extern long sched_group_rt_period(struct task_group *tg);
extern int sched_rt_can_attach(struct task_group *tg, struct task_struct *tsk);

extern struct task_group *sched_create_group(struct task_group *parent);
extern void sched_online_group(struct task_group *tg,
			       struct task_group *parent);
extern void sched_destroy_group(struct task_group *tg);
extern void sched_release_group(struct task_group *tg);

extern void sched_move_task(struct task_struct *tsk);

#ifdef CONFIG_FAIR_GROUP_SCHED
extern int sched_group_set_shares(struct task_group *tg, unsigned long shares);

extern int sched_group_set_idle(struct task_group *tg, long idle);

#ifdef CONFIG_SMP
extern void set_task_rq_fair(struct sched_entity *se,
			     struct cfs_rq *prev, struct cfs_rq *next);
#else /* !CONFIG_SMP */
static inline void set_task_rq_fair(struct sched_entity *se,
			     struct cfs_rq *prev, struct cfs_rq *next) { }
#endif /* CONFIG_SMP */
#endif /* CONFIG_FAIR_GROUP_SCHED */

#else /* CONFIG_CGROUP_SCHED */

struct cfs_bandwidth { };

#endif	/* CONFIG_CGROUP_SCHED */

extern void unregister_rt_sched_group(struct task_group *tg);
extern void free_rt_sched_group(struct task_group *tg);
extern int alloc_rt_sched_group(struct task_group *tg, struct task_group *parent);

/*
 * u64_u32_load/u64_u32_store
 *
 * Use a copy of a u64 value to protect against data race. This is only
 * applicable for 32-bits architectures.
 */
#ifdef CONFIG_64BIT
# define u64_u32_load_copy(var, copy)       var
# define u64_u32_store_copy(var, copy, val) (var = val)
#else
# define u64_u32_load_copy(var, copy)					\
({									\
	u64 __val, __val_copy;						\
	do {								\
		__val_copy = copy;					\
		/*							\
		 * paired with u64_u32_store_copy(), ordering access	\
		 * to var and copy.					\
		 */							\
		smp_rmb();						\
		__val = var;						\
	} while (__val != __val_copy);					\
	__val;								\
})
# define u64_u32_store_copy(var, copy, val)				\
do {									\
	typeof(val) __val = (val);					\
	var = __val;							\
	/*								\
	 * paired with u64_u32_load_copy(), ordering access to var and	\
	 * copy.							\
	 */								\
	smp_wmb();							\
	copy = __val;							\
} while (0)
#endif
# define u64_u32_load(var)      u64_u32_load_copy(var, var##_copy)
# define u64_u32_store(var, val) u64_u32_store_copy(var, var##_copy, val)

/* CFS-related fields in a runqueue */
struct cfs_rq {
	struct load_weight	load;
	unsigned int		nr_running;
	unsigned int		h_nr_running;      /* SCHED_{NORMAL,BATCH,IDLE} */
	unsigned int		idle_nr_running;   /* SCHED_IDLE */
	unsigned int		idle_h_nr_running; /* SCHED_IDLE */

	u64			exec_clock;
	u64			min_vruntime;
#ifdef CONFIG_SCHED_CORE
	unsigned int		forceidle_seq;
	u64			min_vruntime_fi;
#endif

#ifndef CONFIG_64BIT
	u64			min_vruntime_copy;
#endif

	struct rb_root_cached	tasks_timeline;

	/*
	 * 'curr' points to currently running entity on this cfs_rq.
	 * It is set to NULL otherwise (i.e when none are currently running).
	 */
	struct sched_entity	*curr;
	struct sched_entity	*next;
	struct sched_entity	*last;
	struct sched_entity	*skip;

#ifdef	CONFIG_SCHED_DEBUG
	unsigned int		nr_spread_over;
#endif

#ifdef CONFIG_SMP
	/*
	 * CFS load tracking
	 */
	struct sched_avg	avg;
#ifndef CONFIG_64BIT
	u64			last_update_time_copy;
#endif
	struct {
		raw_spinlock_t	lock ____cacheline_aligned;
		int		nr;
		unsigned long	load_avg;
		unsigned long	util_avg;
		unsigned long	runnable_avg;
	} removed;

#ifdef CONFIG_FAIR_GROUP_SCHED
	unsigned long		tg_load_avg_contrib;
	long			propagate;
	long			prop_runnable_sum;

	/*
	 *   h_load = weight * f(tg)
	 *
	 * Where f(tg) is the recursive weight fraction assigned to
	 * this group.
	 */
	unsigned long		h_load;
	u64			last_h_load_update;
	struct sched_entity	*h_load_next;
#endif /* CONFIG_FAIR_GROUP_SCHED */
#endif /* CONFIG_SMP */

#ifdef CONFIG_FAIR_GROUP_SCHED
	struct rq		*rq;	/* CPU runqueue to which this cfs_rq is attached */

	/*
	 * leaf cfs_rqs are those that hold tasks (lowest schedulable entity in
	 * a hierarchy). Non-leaf lrqs hold other higher schedulable entities
	 * (like users, containers etc.)
	 *
	 * leaf_cfs_rq_list ties together list of leaf cfs_rq's in a CPU.
	 * This list is used during load balance.
	 */
	int			on_list;
	struct list_head	leaf_cfs_rq_list;
	struct task_group	*tg;	/* group that "owns" this runqueue */

	/* Locally cached copy of our task_group's idle value */
	int			idle;

#ifdef CONFIG_CFS_BANDWIDTH
	int			runtime_enabled;
	s64			runtime_remaining;

	u64			throttled_pelt_idle;
#ifndef CONFIG_64BIT
	u64                     throttled_pelt_idle_copy;
#endif
	u64			throttled_clock;
	u64			throttled_clock_pelt;
	u64			throttled_clock_pelt_time;
	int			throttled;
	int			throttle_count;
	struct list_head	throttled_list;
#endif /* CONFIG_CFS_BANDWIDTH */
#endif /* CONFIG_FAIR_GROUP_SCHED */
};

static inline int rt_bandwidth_enabled(void)
{
	return sysctl_sched_rt_runtime >= 0;
}

/* RT IPI pull logic requires IRQ_WORK */
#if defined(CONFIG_IRQ_WORK) && defined(CONFIG_SMP)
# define HAVE_RT_PUSH_IPI
#endif

/* Real-Time classes' related field in a runqueue: */
struct rt_rq {
	struct rt_prio_array	active;
	unsigned int		rt_nr_running;
	unsigned int		rr_nr_running;
#if defined CONFIG_SMP || defined CONFIG_RT_GROUP_SCHED
	struct {
		int		curr; /* highest queued rt task prio */
#ifdef CONFIG_SMP
		int		next; /* next highest */
#endif
	} highest_prio;
#endif
#ifdef CONFIG_SMP
	unsigned int		rt_nr_migratory;
	unsigned int		rt_nr_total;
	int			overloaded;
	struct plist_head	pushable_tasks;

#endif /* CONFIG_SMP */
	int			rt_queued;

	int			rt_throttled;
	u64			rt_time;
	u64			rt_runtime;
	/* Nests inside the rq lock: */
	raw_spinlock_t		rt_runtime_lock;

#ifdef CONFIG_RT_GROUP_SCHED
	unsigned int		rt_nr_boosted;

	struct rq		*rq;
	struct task_group	*tg;
#endif
};

static inline bool rt_rq_is_runnable(struct rt_rq *rt_rq)
{
	return rt_rq->rt_queued && rt_rq->rt_nr_running;
}

/* Deadline class' related fields in a runqueue */
struct dl_rq {
	/* runqueue is an rbtree, ordered by deadline */
	struct rb_root_cached	root;

	unsigned int		dl_nr_running;

#ifdef CONFIG_SMP
	/*
	 * Deadline values of the currently executing and the
	 * earliest ready task on this rq. Caching these facilitates
	 * the decision whether or not a ready but not running task
	 * should migrate somewhere else.
	 */
	struct {
		u64		curr;
		u64		next;
	} earliest_dl;

	unsigned int		dl_nr_migratory;
	int			overloaded;

	/*
	 * Tasks on this rq that can be pushed away. They are kept in
	 * an rb-tree, ordered by tasks' deadlines, with caching
	 * of the leftmost (earliest deadline) element.
	 */
	struct rb_root_cached	pushable_dl_tasks_root;
#else
	struct dl_bw		dl_bw;
#endif
	/*
	 * "Active utilization" for this runqueue: increased when a
	 * task wakes up (becomes TASK_RUNNING) and decreased when a
	 * task blocks
	 */
	u64			running_bw;

	/*
	 * Utilization of the tasks "assigned" to this runqueue (including
	 * the tasks that are in runqueue and the tasks that executed on this
	 * CPU and blocked). Increased when a task moves to this runqueue, and
	 * decreased when the task moves away (migrates, changes scheduling
	 * policy, or terminates).
	 * This is needed to compute the "inactive utilization" for the
	 * runqueue (inactive utilization = this_bw - running_bw).
	 */
	u64			this_bw;
	u64			extra_bw;

	/*
	 * Inverse of the fraction of CPU utilization that can be reclaimed
	 * by the GRUB algorithm.
	 */
	u64			bw_ratio;
};

#ifdef CONFIG_FAIR_GROUP_SCHED
/* An entity is a task if it doesn't "own" a runqueue */
#define entity_is_task(se)	(!se->my_q)

static inline void se_update_runnable(struct sched_entity *se)
{
	if (!entity_is_task(se))
		se->runnable_weight = se->my_q->h_nr_running;
}

static inline long se_runnable(struct sched_entity *se)
{
	if (entity_is_task(se))
		return !!se->on_rq;
	else
		return se->runnable_weight;
}

#else
#define entity_is_task(se)	1

static inline void se_update_runnable(struct sched_entity *se) {}

static inline long se_runnable(struct sched_entity *se)
{
	return !!se->on_rq;
}
#endif

#ifdef CONFIG_SMP
/*
 * XXX we want to get rid of these helpers and use the full load resolution.
 */
static inline long se_weight(struct sched_entity *se)
{
	return scale_load_down(se->load.weight);
}

static inline bool sched_asym_prefer(int a, int b)
{
	return arch_asym_cpu_priority(a) > arch_asym_cpu_priority(b);
}

struct perf_domain {
	struct em_perf_domain *em_pd;
	struct perf_domain *next;
	struct rcu_head rcu;
};

/* Scheduling group status flags */
#define SG_OVERLOAD		0x1 /* More than one runnable task on a CPU. */
#define SG_OVERUTILIZED		0x2 /* One or more CPUs are over-utilized. */

/*
 * We add the notion of a root-domain which will be used to define per-domain
 * variables. Each exclusive cpuset essentially defines an island domain by
 * fully partitioning the member CPUs from any other cpuset. Whenever a new
 * exclusive cpuset is created, we also create and attach a new root-domain
 * object.
 *
 */
struct root_domain {
	atomic_t		refcount;
	atomic_t		rto_count;
	struct rcu_head		rcu;
	cpumask_var_t		span;
	cpumask_var_t		online;

	/*
	 * Indicate pullable load on at least one CPU, e.g:
	 * - More than one runnable task
	 * - Running task is misfit
	 */
	int			overload;

	/* Indicate one or more cpus over-utilized (tipping point) */
	int			overutilized;

	/*
	 * The bit corresponding to a CPU gets set here if such CPU has more
	 * than one runnable -deadline task (as it is below for RT tasks).
	 */
	cpumask_var_t		dlo_mask;
	atomic_t		dlo_count;
	struct dl_bw		dl_bw;
	struct cpudl		cpudl;

	/*
	 * Indicate whether a root_domain's dl_bw has been checked or
	 * updated. It's monotonously increasing value.
	 *
	 * Also, some corner cases, like 'wrap around' is dangerous, but given
	 * that u64 is 'big enough'. So that shouldn't be a concern.
	 */
	u64 visit_gen;

#ifdef HAVE_RT_PUSH_IPI
	/*
	 * For IPI pull requests, loop across the rto_mask.
	 */
	struct irq_work		rto_push_work;
	raw_spinlock_t		rto_lock;
	/* These are only updated and read within rto_lock */
	int			rto_loop;
	int			rto_cpu;
	/* These atomics are updated outside of a lock */
	atomic_t		rto_loop_next;
	atomic_t		rto_loop_start;
#endif
	/*
	 * The "RT overload" flag: it gets set if a CPU has more than
	 * one runnable RT task.
	 */
	cpumask_var_t		rto_mask;
	struct cpupri		cpupri;

	unsigned long		max_cpu_capacity;

	/*
	 * NULL-terminated list of performance domains intersecting with the
	 * CPUs of the rd. Protected by RCU.
	 */
	struct perf_domain __rcu *pd;
};

extern void init_defrootdomain(void);
extern int sched_init_domains(const struct cpumask *cpu_map);
extern void rq_attach_root(struct rq *rq, struct root_domain *rd);
extern void sched_get_rd(struct root_domain *rd);
extern void sched_put_rd(struct root_domain *rd);

#ifdef HAVE_RT_PUSH_IPI
extern void rto_push_irq_work_func(struct irq_work *work);
#endif
#endif /* CONFIG_SMP */

#ifdef CONFIG_UCLAMP_TASK
/*
 * struct uclamp_bucket - Utilization clamp bucket
 * @value: utilization clamp value for tasks on this clamp bucket
 * @tasks: number of RUNNABLE tasks on this clamp bucket
 *
 * Keep track of how many tasks are RUNNABLE for a given utilization
 * clamp value.
 */
struct uclamp_bucket {
	unsigned long value : bits_per(SCHED_CAPACITY_SCALE);
	unsigned long tasks : BITS_PER_LONG - bits_per(SCHED_CAPACITY_SCALE);
};

/*
 * struct uclamp_rq - rq's utilization clamp
 * @value: currently active clamp values for a rq
 * @bucket: utilization clamp buckets affecting a rq
 *
 * Keep track of RUNNABLE tasks on a rq to aggregate their clamp values.
 * A clamp value is affecting a rq when there is at least one task RUNNABLE
 * (or actually running) with that value.
 *
 * There are up to UCLAMP_CNT possible different clamp values, currently there
 * are only two: minimum utilization and maximum utilization.
 *
 * All utilization clamping values are MAX aggregated, since:
 * - for util_min: we want to run the CPU at least at the max of the minimum
 *   utilization required by its currently RUNNABLE tasks.
 * - for util_max: we want to allow the CPU to run up to the max of the
 *   maximum utilization allowed by its currently RUNNABLE tasks.
 *
 * Since on each system we expect only a limited number of different
 * utilization clamp values (UCLAMP_BUCKETS), use a simple array to track
 * the metrics required to compute all the per-rq utilization clamp values.
 */
struct uclamp_rq {
	unsigned int value;
	struct uclamp_bucket bucket[UCLAMP_BUCKETS];
};

DECLARE_STATIC_KEY_FALSE(sched_uclamp_used);
#endif /* CONFIG_UCLAMP_TASK */

/*
 * This is the main, per-CPU runqueue data structure.
 *
 * Locking rule: those places that want to lock multiple runqueues
 * (such as the load balancing or the thread migration code), lock
 * acquire operations must be ordered by ascending &runqueue.
 */
struct rq {
	/* runqueue lock: */
	raw_spinlock_t		__lock;

	/*
	 * nr_running and cpu_load should be in the same cacheline because
	 * remote CPUs use both these fields when doing load calculation.
	 */
	unsigned int		nr_running;
#ifdef CONFIG_NUMA_BALANCING
	unsigned int		nr_numa_running;
	unsigned int		nr_preferred_running;
	unsigned int		numa_migrate_on;
#endif
#ifdef CONFIG_NO_HZ_COMMON
#ifdef CONFIG_SMP
	unsigned long		last_blocked_load_update_tick;
	unsigned int		has_blocked_load;
	call_single_data_t	nohz_csd;
#endif /* CONFIG_SMP */
	unsigned int		nohz_tick_stopped;
	atomic_t		nohz_flags;
#endif /* CONFIG_NO_HZ_COMMON */

#ifdef CONFIG_SMP
	unsigned int		ttwu_pending;
#endif
	u64			nr_switches;

#ifdef CONFIG_UCLAMP_TASK
	/* Utilization clamp values based on CPU's RUNNABLE tasks */
	struct uclamp_rq	uclamp[UCLAMP_CNT] ____cacheline_aligned;
	unsigned int		uclamp_flags;
#define UCLAMP_FLAG_IDLE 0x01
#endif

	struct cfs_rq		cfs;
	struct rt_rq		rt;
	struct dl_rq		dl;
#ifdef CONFIG_FAIR_GROUP_SCHED
	/* list of leaf cfs_rq on this CPU: */
	struct list_head	leaf_cfs_rq_list;
	struct list_head	*tmp_alone_branch;
#endif /* CONFIG_FAIR_GROUP_SCHED */

	/*
	 * This is part of a global counter where only the total sum
	 * over all CPUs matters. A task can increase this counter on
	 * one CPU and if it got migrated afterwards it may decrease
	 * it on another CPU. Always updated under the runqueue lock:
	 */
	unsigned int		nr_uninterruptible;

	struct task_struct __rcu	*curr;
	struct task_struct	*idle;
	struct task_struct	*stop;
	unsigned long		next_balance;
	struct mm_struct	*prev_mm;

	unsigned int		clock_update_flags;
	u64			clock;
	/* Ensure that all clocks are in the same cache line */
	u64			clock_task ____cacheline_aligned;
	u64			clock_pelt;
	unsigned long		lost_idle_time;
	u64			clock_pelt_idle;
	u64			clock_idle;
#ifndef CONFIG_64BIT
	u64			clock_pelt_idle_copy;
	u64			clock_idle_copy;
#endif

	atomic_t		nr_iowait;

#ifdef CONFIG_SCHED_DEBUG
	u64 last_seen_need_resched_ns;
	int ticks_without_resched;
#endif

#ifdef CONFIG_MEMBARRIER
	int membarrier_state;
#endif

#ifdef CONFIG_SMP
	struct root_domain		*rd;
	struct sched_domain __rcu	*sd;

	unsigned long		cpu_capacity;
	unsigned long		cpu_capacity_orig;

	struct callback_head	*balance_callback;

	unsigned char		nohz_idle_balance;
	unsigned char		idle_balance;

	unsigned long		misfit_task_load;

	/* For active balancing */
	int			active_balance;
	int			push_cpu;
	struct cpu_stop_work	active_balance_work;

	/* CPU of this runqueue: */
	int			cpu;
	int			online;

	struct list_head cfs_tasks;

	struct sched_avg	avg_rt;
	struct sched_avg	avg_dl;
#ifdef CONFIG_HAVE_SCHED_AVG_IRQ
	struct sched_avg	avg_irq;
#endif
#ifdef CONFIG_SCHED_THERMAL_PRESSURE
	struct sched_avg	avg_thermal;
#endif
	u64			idle_stamp;
	u64			avg_idle;

	unsigned long		wake_stamp;
	u64			wake_avg_idle;

	/* This is used to determine avg_idle's max value */
	u64			max_idle_balance_cost;

#ifdef CONFIG_HOTPLUG_CPU
	struct rcuwait		hotplug_wait;
#endif
#endif /* CONFIG_SMP */

#ifdef CONFIG_IRQ_TIME_ACCOUNTING
	u64			prev_irq_time;
#endif
#ifdef CONFIG_PARAVIRT
	u64			prev_steal_time;
#endif
#ifdef CONFIG_PARAVIRT_TIME_ACCOUNTING
	u64			prev_steal_time_rq;
#endif

	/* calc_load related fields */
	unsigned long		calc_load_update;
	long			calc_load_active;

#ifdef CONFIG_SCHED_HRTICK
#ifdef CONFIG_SMP
	call_single_data_t	hrtick_csd;
#endif
	struct hrtimer		hrtick_timer;
	ktime_t 		hrtick_time;
#endif

#ifdef CONFIG_SCHEDSTATS
	/* latency stats */
	struct sched_info	rq_sched_info;
	unsigned long long	rq_cpu_time;
	/* could above be rq->cfs_rq.exec_clock + rq->rt_rq.rt_runtime ? */

	/* sys_sched_yield() stats */
	unsigned int		yld_count;

	/* schedule() stats */
	unsigned int		sched_count;
	unsigned int		sched_goidle;

	/* try_to_wake_up() stats */
	unsigned int		ttwu_count;
	unsigned int		ttwu_local;
#endif

#ifdef CONFIG_SMP
	int resched_ipi_work;
#endif

#ifdef CONFIG_CPU_IDLE
	/* Must be inspected within a rcu lock section */
	struct cpuidle_state	*idle_state;
#endif

#ifdef CONFIG_SMP
	unsigned int		nr_pinned;
#endif
	unsigned int		push_busy;
	struct cpu_stop_work	push_work;

<<<<<<< HEAD
#ifdef CONFIG_SCHED_CORE
	/* per rq */
	struct rq		*core;
	struct task_struct	*core_pick;
	unsigned int		core_enabled;
	unsigned int		core_sched_seq;
	struct rb_root		core_tree;

	/* shared state -- careful with sched_core_cpu_deactivate() */
	unsigned int		core_task_seq;
	unsigned int		core_pick_seq;
	unsigned long		core_cookie;
	unsigned int		core_forceidle_count;
	unsigned int		core_forceidle_seq;
	unsigned int		core_forceidle_occupation;
	u64			core_forceidle_start;
=======
#ifdef CONFIG_SCHED_CLASS_GHOST
	struct ghost_rq ghost;
>>>>>>> 4251d126
#endif
};

#ifdef CONFIG_FAIR_GROUP_SCHED

/* CPU runqueue to which this cfs_rq is attached */
static inline struct rq *rq_of(struct cfs_rq *cfs_rq)
{
	return cfs_rq->rq;
}

#else

static inline struct rq *rq_of(struct cfs_rq *cfs_rq)
{
	return container_of(cfs_rq, struct rq, cfs);
}
#endif

static inline int cpu_of(struct rq *rq)
{
#ifdef CONFIG_SMP
	return rq->cpu;
#else
	return 0;
#endif
}

#define MDF_PUSH	0x01

static inline bool is_migration_disabled(struct task_struct *p)
{
#ifdef CONFIG_SMP
	return p->migration_disabled;
#else
	return false;
#endif
}

struct sched_group;
#ifdef CONFIG_SCHED_CORE
static inline struct cpumask *sched_group_span(struct sched_group *sg);

DECLARE_STATIC_KEY_FALSE(__sched_core_enabled);

static inline bool sched_core_enabled(struct rq *rq)
{
	return static_branch_unlikely(&__sched_core_enabled) && rq->core_enabled;
}

static inline bool sched_core_disabled(void)
{
	return !static_branch_unlikely(&__sched_core_enabled);
}

/*
 * Be careful with this function; not for general use. The return value isn't
 * stable unless you actually hold a relevant rq->__lock.
 */
static inline raw_spinlock_t *rq_lockp(struct rq *rq)
{
	if (sched_core_enabled(rq))
		return &rq->core->__lock;

	return &rq->__lock;
}

static inline raw_spinlock_t *__rq_lockp(struct rq *rq)
{
	if (rq->core_enabled)
		return &rq->core->__lock;

	return &rq->__lock;
}

bool cfs_prio_less(struct task_struct *a, struct task_struct *b, bool fi);

/*
 * Helpers to check if the CPU's core cookie matches with the task's cookie
 * when core scheduling is enabled.
 * A special case is that the task's cookie always matches with CPU's core
 * cookie if the CPU is in an idle core.
 */
static inline bool sched_cpu_cookie_match(struct rq *rq, struct task_struct *p)
{
	/* Ignore cookie match if core scheduler is not enabled on the CPU. */
	if (!sched_core_enabled(rq))
		return true;

	return rq->core->core_cookie == p->core_cookie;
}

static inline bool sched_core_cookie_match(struct rq *rq, struct task_struct *p)
{
	bool idle_core = true;
	int cpu;

	/* Ignore cookie match if core scheduler is not enabled on the CPU. */
	if (!sched_core_enabled(rq))
		return true;

	for_each_cpu(cpu, cpu_smt_mask(cpu_of(rq))) {
		if (!available_idle_cpu(cpu)) {
			idle_core = false;
			break;
		}
	}

	/*
	 * A CPU in an idle core is always the best choice for tasks with
	 * cookies.
	 */
	return idle_core || rq->core->core_cookie == p->core_cookie;
}

static inline bool sched_group_cookie_match(struct rq *rq,
					    struct task_struct *p,
					    struct sched_group *group)
{
	int cpu;

	/* Ignore cookie match if core scheduler is not enabled on the CPU. */
	if (!sched_core_enabled(rq))
		return true;

	for_each_cpu_and(cpu, sched_group_span(group), p->cpus_ptr) {
		if (sched_core_cookie_match(rq, p))
			return true;
	}
	return false;
}

static inline bool sched_core_enqueued(struct task_struct *p)
{
	return !RB_EMPTY_NODE(&p->core_node);
}

extern void sched_core_enqueue(struct rq *rq, struct task_struct *p);
extern void sched_core_dequeue(struct rq *rq, struct task_struct *p, int flags);

extern void sched_core_get(void);
extern void sched_core_put(void);

#else /* !CONFIG_SCHED_CORE */

static inline bool sched_core_enabled(struct rq *rq)
{
	return false;
}

static inline bool sched_core_disabled(void)
{
	return true;
}

static inline raw_spinlock_t *rq_lockp(struct rq *rq)
{
	return &rq->__lock;
}

static inline raw_spinlock_t *__rq_lockp(struct rq *rq)
{
	return &rq->__lock;
}

static inline bool sched_cpu_cookie_match(struct rq *rq, struct task_struct *p)
{
	return true;
}

static inline bool sched_core_cookie_match(struct rq *rq, struct task_struct *p)
{
	return true;
}

static inline bool sched_group_cookie_match(struct rq *rq,
					    struct task_struct *p,
					    struct sched_group *group)
{
	return true;
}
#endif /* CONFIG_SCHED_CORE */

static inline void lockdep_assert_rq_held(struct rq *rq)
{
	lockdep_assert_held(__rq_lockp(rq));
}

extern void raw_spin_rq_lock_nested(struct rq *rq, int subclass);
extern bool raw_spin_rq_trylock(struct rq *rq);
extern void raw_spin_rq_unlock(struct rq *rq);

static inline void raw_spin_rq_lock(struct rq *rq)
{
	raw_spin_rq_lock_nested(rq, 0);
}

static inline void raw_spin_rq_lock_irq(struct rq *rq)
{
	local_irq_disable();
	raw_spin_rq_lock(rq);
}

static inline void raw_spin_rq_unlock_irq(struct rq *rq)
{
	raw_spin_rq_unlock(rq);
	local_irq_enable();
}

static inline unsigned long _raw_spin_rq_lock_irqsave(struct rq *rq)
{
	unsigned long flags;
	local_irq_save(flags);
	raw_spin_rq_lock(rq);
	return flags;
}

static inline void raw_spin_rq_unlock_irqrestore(struct rq *rq, unsigned long flags)
{
	raw_spin_rq_unlock(rq);
	local_irq_restore(flags);
}

#define raw_spin_rq_lock_irqsave(rq, flags)	\
do {						\
	flags = _raw_spin_rq_lock_irqsave(rq);	\
} while (0)

#ifdef CONFIG_SCHED_SMT
extern void __update_idle_core(struct rq *rq);

static inline void update_idle_core(struct rq *rq)
{
	if (static_branch_unlikely(&sched_smt_present))
		__update_idle_core(rq);
}

#else
static inline void update_idle_core(struct rq *rq) { }
#endif

DECLARE_PER_CPU_SHARED_ALIGNED(struct rq, runqueues);

#define cpu_rq(cpu)		(&per_cpu(runqueues, (cpu)))
#define this_rq()		this_cpu_ptr(&runqueues)
#define task_rq(p)		cpu_rq(task_cpu(p))
#define cpu_curr(cpu)		(cpu_rq(cpu)->curr)
#define raw_rq()		raw_cpu_ptr(&runqueues)

#ifdef CONFIG_FAIR_GROUP_SCHED
static inline struct task_struct *task_of(struct sched_entity *se)
{
	SCHED_WARN_ON(!entity_is_task(se));
	return container_of(se, struct task_struct, se);
}

static inline struct cfs_rq *task_cfs_rq(struct task_struct *p)
{
	return p->se.cfs_rq;
}

/* runqueue on which this entity is (to be) queued */
static inline struct cfs_rq *cfs_rq_of(struct sched_entity *se)
{
	return se->cfs_rq;
}

/* runqueue "owned" by this group */
static inline struct cfs_rq *group_cfs_rq(struct sched_entity *grp)
{
	return grp->my_q;
}

#else

static inline struct task_struct *task_of(struct sched_entity *se)
{
	return container_of(se, struct task_struct, se);
}

static inline struct cfs_rq *task_cfs_rq(struct task_struct *p)
{
	return &task_rq(p)->cfs;
}

static inline struct cfs_rq *cfs_rq_of(struct sched_entity *se)
{
	struct task_struct *p = task_of(se);
	struct rq *rq = task_rq(p);

	return &rq->cfs;
}

/* runqueue "owned" by this group */
static inline struct cfs_rq *group_cfs_rq(struct sched_entity *grp)
{
	return NULL;
}
#endif

extern void update_rq_clock(struct rq *rq);

/*
 * rq::clock_update_flags bits
 *
 * %RQCF_REQ_SKIP - will request skipping of clock update on the next
 *  call to __schedule(). This is an optimisation to avoid
 *  neighbouring rq clock updates.
 *
 * %RQCF_ACT_SKIP - is set from inside of __schedule() when skipping is
 *  in effect and calls to update_rq_clock() are being ignored.
 *
 * %RQCF_UPDATED - is a debug flag that indicates whether a call has been
 *  made to update_rq_clock() since the last time rq::lock was pinned.
 *
 * If inside of __schedule(), clock_update_flags will have been
 * shifted left (a left shift is a cheap operation for the fast path
 * to promote %RQCF_REQ_SKIP to %RQCF_ACT_SKIP), so you must use,
 *
 *	if (rq-clock_update_flags >= RQCF_UPDATED)
 *
 * to check if %RQCF_UPDATED is set. It'll never be shifted more than
 * one position though, because the next rq_unpin_lock() will shift it
 * back.
 */
#define RQCF_REQ_SKIP		0x01
#define RQCF_ACT_SKIP		0x02
#define RQCF_UPDATED		0x04

static inline void assert_clock_updated(struct rq *rq)
{
	/*
	 * The only reason for not seeing a clock update since the
	 * last rq_pin_lock() is if we're currently skipping updates.
	 */
	SCHED_WARN_ON(rq->clock_update_flags < RQCF_ACT_SKIP);
}

static inline u64 rq_clock(struct rq *rq)
{
	lockdep_assert_rq_held(rq);
	assert_clock_updated(rq);

	return rq->clock;
}

static inline u64 rq_clock_task(struct rq *rq)
{
	lockdep_assert_rq_held(rq);
	assert_clock_updated(rq);

	return rq->clock_task;
}

/**
 * By default the decay is the default pelt decay period.
 * The decay shift can change the decay period in
 * multiples of 32.
 *  Decay shift		Decay period(ms)
 *	0			32
 *	1			64
 *	2			128
 *	3			256
 *	4			512
 */
extern int sched_thermal_decay_shift;

static inline u64 rq_clock_thermal(struct rq *rq)
{
	return rq_clock_task(rq) >> sched_thermal_decay_shift;
}

static inline void rq_clock_skip_update(struct rq *rq)
{
	lockdep_assert_rq_held(rq);
	rq->clock_update_flags |= RQCF_REQ_SKIP;
}

/*
 * See rt task throttling, which is the only time a skip
 * request is canceled.
 */
static inline void rq_clock_cancel_skipupdate(struct rq *rq)
{
	lockdep_assert_rq_held(rq);
	rq->clock_update_flags &= ~RQCF_REQ_SKIP;
}

struct rq_flags {
	unsigned long flags;
	struct pin_cookie cookie;
#ifdef CONFIG_SCHED_DEBUG
	/*
	 * A copy of (rq::clock_update_flags & RQCF_UPDATED) for the
	 * current pin context is stashed here in case it needs to be
	 * restored in rq_repin_lock().
	 */
	unsigned int clock_update_flags;
#endif
};

extern struct callback_head balance_push_callback;

/*
 * Lockdep annotation that avoids accidental unlocks; it's like a
 * sticky/continuous lockdep_assert_held().
 *
 * This avoids code that has access to 'struct rq *rq' (basically everything in
 * the scheduler) from accidentally unlocking the rq if they do not also have a
 * copy of the (on-stack) 'struct rq_flags rf'.
 *
 * Also see Documentation/locking/lockdep-design.rst.
 */
static inline void rq_pin_lock(struct rq *rq, struct rq_flags *rf)
{
	rf->cookie = lockdep_pin_lock(__rq_lockp(rq));

#ifdef CONFIG_SCHED_DEBUG
	rq->clock_update_flags &= (RQCF_REQ_SKIP|RQCF_ACT_SKIP);
	rf->clock_update_flags = 0;
#ifdef CONFIG_SMP
	SCHED_WARN_ON(rq->balance_callback && rq->balance_callback != &balance_push_callback);
#endif
#endif
}

static inline void rq_unpin_lock(struct rq *rq, struct rq_flags *rf)
{
#ifdef CONFIG_SCHED_DEBUG
	if (rq->clock_update_flags > RQCF_ACT_SKIP)
		rf->clock_update_flags = RQCF_UPDATED;
#endif

	lockdep_unpin_lock(__rq_lockp(rq), rf->cookie);
}

static inline void rq_repin_lock(struct rq *rq, struct rq_flags *rf)
{
	lockdep_repin_lock(__rq_lockp(rq), rf->cookie);

#ifdef CONFIG_SCHED_DEBUG
	/*
	 * Restore the value we stashed in @rf for this pin context.
	 */
	rq->clock_update_flags |= rf->clock_update_flags;
#endif
}

struct rq *__task_rq_lock(struct task_struct *p, struct rq_flags *rf)
	__acquires(rq->lock);

struct rq *task_rq_lock(struct task_struct *p, struct rq_flags *rf)
	__acquires(p->pi_lock)
	__acquires(rq->lock);

static inline void __task_rq_unlock(struct rq *rq, struct rq_flags *rf)
	__releases(rq->lock)
{
	rq_unpin_lock(rq, rf);
	raw_spin_rq_unlock(rq);
}

static inline void
task_rq_unlock(struct rq *rq, struct task_struct *p, struct rq_flags *rf)
	__releases(rq->lock)
	__releases(p->pi_lock)
{
	rq_unpin_lock(rq, rf);
	raw_spin_rq_unlock(rq);
	raw_spin_unlock_irqrestore(&p->pi_lock, rf->flags);
}

static inline void
rq_lock_irqsave(struct rq *rq, struct rq_flags *rf)
	__acquires(rq->lock)
{
	raw_spin_rq_lock_irqsave(rq, rf->flags);
	rq_pin_lock(rq, rf);
}

static inline void
rq_lock_irq(struct rq *rq, struct rq_flags *rf)
	__acquires(rq->lock)
{
	raw_spin_rq_lock_irq(rq);
	rq_pin_lock(rq, rf);
}

static inline void
rq_lock(struct rq *rq, struct rq_flags *rf)
	__acquires(rq->lock)
{
	raw_spin_rq_lock(rq);
	rq_pin_lock(rq, rf);
}

static inline void
rq_unlock_irqrestore(struct rq *rq, struct rq_flags *rf)
	__releases(rq->lock)
{
	rq_unpin_lock(rq, rf);
	raw_spin_rq_unlock_irqrestore(rq, rf->flags);
}

static inline void
rq_unlock_irq(struct rq *rq, struct rq_flags *rf)
	__releases(rq->lock)
{
	rq_unpin_lock(rq, rf);
	raw_spin_rq_unlock_irq(rq);
}

static inline void
rq_unlock(struct rq *rq, struct rq_flags *rf)
	__releases(rq->lock)
{
	rq_unpin_lock(rq, rf);
	raw_spin_rq_unlock(rq);
}

static inline struct rq *
this_rq_lock_irq(struct rq_flags *rf)
	__acquires(rq->lock)
{
	struct rq *rq;

	local_irq_disable();
	rq = this_rq();
	rq_lock(rq, rf);
	return rq;
}

#ifdef CONFIG_NUMA
enum numa_topology_type {
	NUMA_DIRECT,
	NUMA_GLUELESS_MESH,
	NUMA_BACKPLANE,
};
extern enum numa_topology_type sched_numa_topology_type;
extern int sched_max_numa_distance;
extern bool find_numa_distance(int distance);
extern void sched_init_numa(int offline_node);
extern void sched_update_numa(int cpu, bool online);
extern void sched_domains_numa_masks_set(unsigned int cpu);
extern void sched_domains_numa_masks_clear(unsigned int cpu);
extern int sched_numa_find_closest(const struct cpumask *cpus, int cpu);
#else
static inline void sched_init_numa(int offline_node) { }
static inline void sched_update_numa(int cpu, bool online) { }
static inline void sched_domains_numa_masks_set(unsigned int cpu) { }
static inline void sched_domains_numa_masks_clear(unsigned int cpu) { }
static inline int sched_numa_find_closest(const struct cpumask *cpus, int cpu)
{
	return nr_cpu_ids;
}
#endif

#ifdef CONFIG_NUMA_BALANCING
/* The regions in numa_faults array from task_struct */
enum numa_faults_stats {
	NUMA_MEM = 0,
	NUMA_CPU,
	NUMA_MEMBUF,
	NUMA_CPUBUF
};
extern void sched_setnuma(struct task_struct *p, int node);
extern int migrate_task_to(struct task_struct *p, int cpu);
extern int migrate_swap(struct task_struct *p, struct task_struct *t,
			int cpu, int scpu);
extern void init_numa_balancing(unsigned long clone_flags, struct task_struct *p);
#else
static inline void
init_numa_balancing(unsigned long clone_flags, struct task_struct *p)
{
}
#endif /* CONFIG_NUMA_BALANCING */

#ifdef CONFIG_SMP

static inline void
queue_balance_callback(struct rq *rq,
		       struct callback_head *head,
		       void (*func)(struct rq *rq))
{
	lockdep_assert_rq_held(rq);

	/*
<<<<<<< HEAD
	 * Don't (re)queue an already queued item; nor queue anything when
	 * balance_push() is active, see the comment with
	 * balance_push_callback.
=======
	 * The last element on the list points to itself, so we can always
	 * detect if head is already enqueued.
>>>>>>> 4251d126
	 */
	if (unlikely(head->next || rq->balance_callback == &balance_push_callback))
		return;

	head->func = (void (*)(struct callback_head *))func;
	head->next = rq->balance_callback ?: head;
	rq->balance_callback = head;
}

#define rcu_dereference_check_sched_domain(p) \
	rcu_dereference_check((p), \
			      lockdep_is_held(&sched_domains_mutex))

/*
 * The domain tree (rq->sd) is protected by RCU's quiescent state transition.
 * See destroy_sched_domains: call_rcu for details.
 *
 * The domain tree of any CPU may only be accessed from within
 * preempt-disabled sections.
 */
#define for_each_domain(cpu, __sd) \
	for (__sd = rcu_dereference_check_sched_domain(cpu_rq(cpu)->sd); \
			__sd; __sd = __sd->parent)

/**
 * highest_flag_domain - Return highest sched_domain containing flag.
 * @cpu:	The CPU whose highest level of sched domain is to
 *		be returned.
 * @flag:	The flag to check for the highest sched_domain
 *		for the given CPU.
 *
 * Returns the highest sched_domain of a CPU which contains the given flag.
 */
static inline struct sched_domain *highest_flag_domain(int cpu, int flag)
{
	struct sched_domain *sd, *hsd = NULL;

	for_each_domain(cpu, sd) {
		if (!(sd->flags & flag))
			break;
		hsd = sd;
	}

	return hsd;
}

static inline struct sched_domain *lowest_flag_domain(int cpu, int flag)
{
	struct sched_domain *sd;

	for_each_domain(cpu, sd) {
		if (sd->flags & flag)
			break;
	}

	return sd;
}

DECLARE_PER_CPU(struct sched_domain __rcu *, sd_llc);
DECLARE_PER_CPU(int, sd_llc_size);
DECLARE_PER_CPU(int, sd_llc_id);
DECLARE_PER_CPU(struct sched_domain_shared __rcu *, sd_llc_shared);
DECLARE_PER_CPU(struct sched_domain __rcu *, sd_numa);
DECLARE_PER_CPU(struct sched_domain __rcu *, sd_asym_packing);
DECLARE_PER_CPU(struct sched_domain __rcu *, sd_asym_cpucapacity);
extern struct static_key_false sched_asym_cpucapacity;

struct sched_group_capacity {
	atomic_t		ref;
	/*
	 * CPU capacity of this group, SCHED_CAPACITY_SCALE being max capacity
	 * for a single CPU.
	 */
	unsigned long		capacity;
	unsigned long		min_capacity;		/* Min per-CPU capacity in group */
	unsigned long		max_capacity;		/* Max per-CPU capacity in group */
	unsigned long		next_update;
	int			imbalance;		/* XXX unrelated to capacity but shared group state */

#ifdef CONFIG_SCHED_DEBUG
	int			id;
#endif

	unsigned long		cpumask[];		/* Balance mask */
};

struct sched_group {
	struct sched_group	*next;			/* Must be a circular list */
	atomic_t		ref;

	unsigned int		group_weight;
	struct sched_group_capacity *sgc;
	int			asym_prefer_cpu;	/* CPU of highest priority in group */
	int			flags;

	/*
	 * The CPUs this group covers.
	 *
	 * NOTE: this field is variable length. (Allocated dynamically
	 * by attaching extra space to the end of the structure,
	 * depending on how many CPUs the kernel has booted up with)
	 */
	unsigned long		cpumask[];
};

static inline struct cpumask *sched_group_span(struct sched_group *sg)
{
	return to_cpumask(sg->cpumask);
}

/*
 * See build_balance_mask().
 */
static inline struct cpumask *group_balance_mask(struct sched_group *sg)
{
	return to_cpumask(sg->sgc->cpumask);
}

extern int group_balance_cpu(struct sched_group *sg);

#ifdef CONFIG_SCHED_DEBUG
void update_sched_domain_debugfs(void);
void dirty_sched_domain_sysctl(int cpu);
#else
static inline void update_sched_domain_debugfs(void)
{
}
static inline void dirty_sched_domain_sysctl(int cpu)
{
}
#endif

extern int sched_update_scaling(void);
#endif /* CONFIG_SMP */

#include "stats.h"

#if defined(CONFIG_SCHED_CORE) && defined(CONFIG_SCHEDSTATS)

extern void __sched_core_account_forceidle(struct rq *rq);

static inline void sched_core_account_forceidle(struct rq *rq)
{
	if (schedstat_enabled())
		__sched_core_account_forceidle(rq);
}

extern void __sched_core_tick(struct rq *rq);

static inline void sched_core_tick(struct rq *rq)
{
	if (sched_core_enabled(rq) && schedstat_enabled())
		__sched_core_tick(rq);
}

#else

static inline void sched_core_account_forceidle(struct rq *rq) {}

static inline void sched_core_tick(struct rq *rq) {}

#endif /* CONFIG_SCHED_CORE && CONFIG_SCHEDSTATS */

#ifdef CONFIG_CGROUP_SCHED

/*
 * Return the group to which this tasks belongs.
 *
 * We cannot use task_css() and friends because the cgroup subsystem
 * changes that value before the cgroup_subsys::attach() method is called,
 * therefore we cannot pin it and might observe the wrong value.
 *
 * The same is true for autogroup's p->signal->autogroup->tg, the autogroup
 * core changes this before calling sched_move_task().
 *
 * Instead we use a 'copy' which is updated from sched_move_task() while
 * holding both task_struct::pi_lock and rq::lock.
 */
static inline struct task_group *task_group(struct task_struct *p)
{
	return p->sched_task_group;
}

/* Change a task's cfs_rq and parent entity if it moves across CPUs/groups */
static inline void set_task_rq(struct task_struct *p, unsigned int cpu)
{
#if defined(CONFIG_FAIR_GROUP_SCHED) || defined(CONFIG_RT_GROUP_SCHED)
	struct task_group *tg = task_group(p);
#endif

#ifdef CONFIG_FAIR_GROUP_SCHED
	set_task_rq_fair(&p->se, p->se.cfs_rq, tg->cfs_rq[cpu]);
	p->se.cfs_rq = tg->cfs_rq[cpu];
	p->se.parent = tg->se[cpu];
#endif

#ifdef CONFIG_RT_GROUP_SCHED
	p->rt.rt_rq  = tg->rt_rq[cpu];
	p->rt.parent = tg->rt_se[cpu];
#endif
}

#else /* CONFIG_CGROUP_SCHED */

static inline void set_task_rq(struct task_struct *p, unsigned int cpu) { }
static inline struct task_group *task_group(struct task_struct *p)
{
	return NULL;
}

#endif /* CONFIG_CGROUP_SCHED */

static inline void __set_task_cpu(struct task_struct *p, unsigned int cpu)
{
	set_task_rq(p, cpu);
#ifdef CONFIG_SMP
	/*
	 * After ->cpu is set up to a new value, task_rq_lock(p, ...) can be
	 * successfully executed on another CPU. We must ensure that updates of
	 * per-task data have been completed by this moment.
	 */
	smp_wmb();
	WRITE_ONCE(task_thread_info(p)->cpu, cpu);
	p->wake_cpu = cpu;
#endif
}

/*
 * Tunables that become constants when CONFIG_SCHED_DEBUG is off:
 */
#ifdef CONFIG_SCHED_DEBUG
# define const_debug __read_mostly
#else
# define const_debug const
#endif

#define SCHED_FEAT(name, enabled)	\
	__SCHED_FEAT_##name ,

enum {
#include "features.h"
	__SCHED_FEAT_NR,
};

#undef SCHED_FEAT

#ifdef CONFIG_SCHED_DEBUG

/*
 * To support run-time toggling of sched features, all the translation units
 * (but core.c) reference the sysctl_sched_features defined in core.c.
 */
extern const_debug unsigned int sysctl_sched_features;

#ifdef CONFIG_JUMP_LABEL
#define SCHED_FEAT(name, enabled)					\
static __always_inline bool static_branch_##name(struct static_key *key) \
{									\
	return static_key_##enabled(key);				\
}

#include "features.h"
#undef SCHED_FEAT

extern struct static_key sched_feat_keys[__SCHED_FEAT_NR];
#define sched_feat(x) (static_branch_##x(&sched_feat_keys[__SCHED_FEAT_##x]))

#else /* !CONFIG_JUMP_LABEL */

#define sched_feat(x) (sysctl_sched_features & (1UL << __SCHED_FEAT_##x))

#endif /* CONFIG_JUMP_LABEL */

#else /* !SCHED_DEBUG */

/*
 * Each translation unit has its own copy of sysctl_sched_features to allow
 * constants propagation at compile time and compiler optimization based on
 * features default.
 */
#define SCHED_FEAT(name, enabled)	\
	(1UL << __SCHED_FEAT_##name) * enabled |
static const_debug __maybe_unused unsigned int sysctl_sched_features =
#include "features.h"
	0;
#undef SCHED_FEAT

#define sched_feat(x) !!(sysctl_sched_features & (1UL << __SCHED_FEAT_##x))

#endif /* SCHED_DEBUG */

extern struct static_key_false sched_numa_balancing;
extern struct static_key_false sched_schedstats;

static inline u64 global_rt_period(void)
{
	return (u64)sysctl_sched_rt_period * NSEC_PER_USEC;
}

static inline u64 global_rt_runtime(void)
{
	if (sysctl_sched_rt_runtime < 0)
		return RUNTIME_INF;

	return (u64)sysctl_sched_rt_runtime * NSEC_PER_USEC;
}

static inline int task_current(struct rq *rq, struct task_struct *p)
{
	return rq->curr == p;
}

static inline int task_running(struct rq *rq, struct task_struct *p)
{
#ifdef CONFIG_SMP
	return p->on_cpu;
#else
	return task_current(rq, p);
#endif
}

static inline int task_on_rq_queued(struct task_struct *p)
{
	return p->on_rq == TASK_ON_RQ_QUEUED;
}

static inline int task_on_rq_migrating(struct task_struct *p)
{
	return READ_ONCE(p->on_rq) == TASK_ON_RQ_MIGRATING;
}

/* Wake flags. The first three directly map to some SD flag value */
#define WF_EXEC     0x02 /* Wakeup after exec; maps to SD_BALANCE_EXEC */
#define WF_FORK     0x04 /* Wakeup after fork; maps to SD_BALANCE_FORK */
#define WF_TTWU     0x08 /* Wakeup;            maps to SD_BALANCE_WAKE */

#define WF_SYNC     0x10 /* Waker goes to sleep after wakeup */
#define WF_MIGRATED 0x20 /* Internal use, task got migrated */
<<<<<<< HEAD
=======
#define WF_ON_CPU   0x40 /* Wakee is on_cpu */
#define WF_DEFERRABLE_WAKEUP	0x80000
>>>>>>> 4251d126

#ifdef CONFIG_SMP
static_assert(WF_EXEC == SD_BALANCE_EXEC);
static_assert(WF_FORK == SD_BALANCE_FORK);
static_assert(WF_TTWU == SD_BALANCE_WAKE);
#endif

/*
 * To aid in avoiding the subversion of "niceness" due to uneven distribution
 * of tasks with abnormal "nice" values across CPUs the contribution that
 * each task makes to its run queue's load is weighted according to its
 * scheduling class and "nice" value. For SCHED_NORMAL tasks this is just a
 * scaled version of the new time slice allocation that they receive on time
 * slice expiry etc.
 */

#define WEIGHT_IDLEPRIO		3
#define WMULT_IDLEPRIO		1431655765

extern const int		sched_prio_to_weight[40];
extern const u32		sched_prio_to_wmult[40];

/*
 * {de,en}queue flags:
 *
 * DEQUEUE_SLEEP  - task is no longer runnable
 * ENQUEUE_WAKEUP - task just became runnable
 *
 * SAVE/RESTORE - an otherwise spurious dequeue/enqueue, done to ensure tasks
 *                are in a known state which allows modification. Such pairs
 *                should preserve as much state as possible.
 *
 * MOVE - paired with SAVE/RESTORE, explicitly does not preserve the location
 *        in the runqueue.
 *
 * ENQUEUE_HEAD      - place at front of runqueue (tail if not specified)
 * ENQUEUE_REPLENISH - CBS (replenish runtime and postpone deadline)
 * ENQUEUE_MIGRATED  - the task was migrated during wakeup
 *
 */

#define DEQUEUE_SLEEP		0x01
#define DEQUEUE_SAVE		0x02 /* Matches ENQUEUE_RESTORE */
#define DEQUEUE_MOVE		0x04 /* Matches ENQUEUE_MOVE */
#define DEQUEUE_NOCLOCK		0x08 /* Matches ENQUEUE_NOCLOCK */

#define ENQUEUE_WAKEUP		0x01
#define ENQUEUE_RESTORE		0x02
#define ENQUEUE_MOVE		0x04
#define ENQUEUE_NOCLOCK		0x08

#define ENQUEUE_HEAD		0x10
#define ENQUEUE_REPLENISH	0x20
#ifdef CONFIG_SMP
#define ENQUEUE_MIGRATED	0x40
#else
#define ENQUEUE_MIGRATED	0x00
#endif

#define RETRY_TASK		((void *)-1UL)

struct sched_class {

#ifdef CONFIG_UCLAMP_TASK
	int uclamp_enabled;
#endif

	void (*enqueue_task) (struct rq *rq, struct task_struct *p, int flags);
	void (*dequeue_task) (struct rq *rq, struct task_struct *p, int flags);
	void (*yield_task)   (struct rq *rq);
	bool (*yield_to_task)(struct rq *rq, struct task_struct *p);

	void (*check_preempt_curr)(struct rq *rq, struct task_struct *p, int flags);

	struct task_struct *(*pick_next_task)(struct rq *rq);

	void (*put_prev_task)(struct rq *rq, struct task_struct *p);
	void (*set_next_task)(struct rq *rq, struct task_struct *p, bool first);

#ifdef CONFIG_SMP
	int (*balance)(struct rq *rq, struct task_struct *prev, struct rq_flags *rf);
	int  (*select_task_rq)(struct task_struct *p, int task_cpu, int flags);

	struct task_struct * (*pick_task)(struct rq *rq);

	void (*migrate_task_rq)(struct task_struct *p, int new_cpu);

	void (*task_woken)(struct rq *this_rq, struct task_struct *task);

	void (*set_cpus_allowed)(struct task_struct *p,
				 const struct cpumask *newmask,
				 u32 flags);

	void (*rq_online)(struct rq *rq);
	void (*rq_offline)(struct rq *rq);

	struct rq *(*find_lock_rq)(struct task_struct *p, struct rq *rq);
#endif

	void (*task_tick)(struct rq *rq, struct task_struct *p, int queued);
	void (*task_fork)(struct task_struct *p);
	void (*task_dead)(struct task_struct *p);

	/*
	 * The switched_from() call is allowed to drop rq->lock, therefore we
	 * cannot assume the switched_from/switched_to pair is serialized by
	 * rq->lock. They are however serialized by p->pi_lock.
	 */
	void (*switched_from)(struct rq *this_rq, struct task_struct *task);
	void (*switched_to)  (struct rq *this_rq, struct task_struct *task);
	void (*prio_changed) (struct rq *this_rq, struct task_struct *task,
			      int oldprio);

	unsigned int (*get_rr_interval)(struct rq *rq,
					struct task_struct *task);

	void (*update_curr)(struct rq *rq);

#define TASK_SET_GROUP		0
#define TASK_MOVE_GROUP		1

#ifdef CONFIG_FAIR_GROUP_SCHED
	void (*task_change_group)(struct task_struct *p, int type);
#endif
};

#ifdef CONFIG_SMP
static inline bool rq_has_resched_ipi_work(struct rq *rq)
{
	return rq->resched_ipi_work;
}
#else
static inline bool rq_has_resched_ipi_work(struct rq *rq)
{
	return false;
}
#endif

static inline void put_prev_task(struct rq *rq, struct task_struct *prev)
{
	WARN_ON_ONCE(rq->curr != prev);
	prev->sched_class->put_prev_task(rq, prev);
}

static inline void set_next_task(struct rq *rq, struct task_struct *next)
{
	next->sched_class->set_next_task(rq, next, false);
}


/*
 * Helper to define a sched_class instance; each one is placed in a separate
 * section which is ordered by the linker script:
 *
 *   include/asm-generic/vmlinux.lds.h
 *
 * *CAREFUL* they are laid out in *REVERSE* order!!!
 *
 * Also enforce alignment on the instance, not the type, to guarantee layout.
 */
#define DEFINE_SCHED_CLASS(name) \
const struct sched_class name##_sched_class \
	__aligned(__alignof__(struct sched_class)) \
	__section("__" #name "_sched_class")

/* Defined in include/asm-generic/vmlinux.lds.h */
extern struct sched_class __sched_class_highest[];
extern struct sched_class __sched_class_lowest[];

#define for_class_range(class, _from, _to) \
	for (class = (_from); class < (_to); class++)

#define for_each_class(class) \
	for_class_range(class, __sched_class_highest, __sched_class_lowest)

#define sched_class_above(_a, _b)	((_a) < (_b))

extern const struct sched_class stop_sched_class;
extern const struct sched_class dl_sched_class;
extern const struct sched_class rt_sched_class;
extern const struct sched_class fair_sched_class;
extern const struct sched_class idle_sched_class;
#ifdef CONFIG_SCHED_CLASS_GHOST
extern const struct sched_class ghost_agent_sched_class;
extern const struct sched_class ghost_sched_class;

static inline bool ghost_class(const struct sched_class *class)
{
	return class == &ghost_sched_class;
}

static inline bool is_agent(struct rq *rq, struct task_struct *p)
{
	if (rq->ghost.agent == p) {
		VM_BUG_ON(!p->ghost.agent);
		return true;
	}

	VM_BUG_ON(p->ghost.agent);
	return false;
}

/*
 * Contents of rq->ghost.rendezvous field: <sign|cpu_num|poison|counter>
 *
 * We have 1 bit for <sign>, 11 bits for <cpu_num>, 1 bit for <poison> and
 * 51 bits for <counter>
 *
 * Assuming a call rate of once per usec we get ~71 years before
 * the 51-bit counter overflows.
 */
#define GHOST_NO_RENDEZVOUS		0
#define GHOST_POISONED_RENDEZVOUS	(1LL << 51)

static inline bool rendezvous_reached(int64_t target)
{
	return target >= 0;
}

static inline bool rendezvous_poisoned(int64_t target)
{
	if (rendezvous_reached(target)) {
		/*
		 * We must have reached rendezvous before evaluating whether
		 * or not it is poisoned. This is actually an important check
		 * to avoid a false positive (an in-progress rendezvous is a
		 * negative number and GHOST_POISONED_RENDEZVOUS bit is set).
		 *
		 * For e.g. -2 is 0xfffffffffffffffe
		 */
		return target & GHOST_POISONED_RENDEZVOUS;
	}
	return false;
}

static inline bool ghost_need_rendezvous(struct rq *rq)
{
	int64_t r;

	if (!ghost_class(rq->curr->sched_class))
		return false;

	r = smp_load_acquire(&rq->ghost.rendezvous);
	return !rendezvous_reached(r) || rendezvous_poisoned(r);
}

static inline bool skip_fair_idle_balance(struct cfs_rq *cfs_rq,
					  struct task_struct *prev)
{
	/*
	 * Skip fair idle balance iff:
	 * - there are no runnable CFS tasks on this cpu.
	 * - CFS was not already running on this cpu.
	 *
	 * In other words avoid attracting CFS tasks when a cpu is traversing
	 * the ghost->idle or idle->ghost edges.
	 */
	if (!cfs_rq->nr_running && prev->sched_class != &fair_sched_class)
		return true;
	else
		return false;
}

/* ghost tid */
typedef int64_t gtid_t;

/*
 * ghost tids referring to normal tasks always have a positive value:
 * (0 | 22 bits of actual pid_t | 41 bit non-zero seqnum)
 *
 * The embedded 'pid' following linux terminology is actually referring
 * to the thread id (i.e. what would be returned by syscall(__NR_gettid)).
 */
#define GHOST_TID_SEQNUM_BITS	41
#define GHOST_TID_PID_BITS	22

struct ghost_abi {
	int version;
	int (*abi_init)(const struct ghost_abi *abi);
	struct ghost_enclave *
		(*create_enclave)(const struct ghost_abi *abi,
				  struct kernfs_node *dir, ulong id,
				  const char *cmd_extra);
	void (*enclave_release)(struct kref *k);
	void (*enclave_add_cpu)(struct ghost_enclave *e, int cpu);
	int (*setscheduler)(struct ghost_enclave *e, struct task_struct *p,
			    struct rq *rq, const struct sched_attr *attr,
			    int *reset_on_fork);
	int (*fork)(struct ghost_enclave *e, struct task_struct *p);
	void (*cleanup_fork)(struct ghost_enclave *e, struct task_struct *p);
	void (*wait_for_rendezvous)(struct rq *rq);
	void (*pnt_prologue)(struct rq *rq, struct task_struct *prev,
			     struct rq_flags *rf);
	void (*prepare_task_switch)(struct rq *rq, struct task_struct *prev,
				    struct task_struct *next);
	void (*tick)(struct ghost_enclave *e, struct rq *rq);
	void (*switchto)(struct rq *rq, struct task_struct *prev,
			 struct task_struct *next, int switchto_flags);
	void (*commit_greedy_txn)(int cpu);
	void (*copy_process_epilogue)(struct task_struct *p);
	void (*cpu_idle)(struct rq *rq);
	void (*timerfd_triggered)(int cpu, uint64_t type, uint64_t cookie);
	int (*bpf_wake_agent)(int cpu);
	int (*bpf_run_gtid)(s64 gtid, u32 task_barrier, int run_flags, int cpu);
	int (*bpf_resched_cpu)(int cpu, u64 cpu_seqnum);
	bool (*ghost_sched_is_valid_access)(int off, int size,
					    enum bpf_access_type type,
					    const struct bpf_prog *prog,
					    struct bpf_insn_access_aux *info);
	bool (*ghost_msg_is_valid_access)(int off, int size,
					  enum bpf_access_type type,
					  const struct bpf_prog *prog,
					  struct bpf_insn_access_aux *info);
	int (*bpf_link_attach)(const union bpf_attr *attr,
			       struct bpf_prog *prog,
			       int ea_type, int ea_abi);

	/* ghost_agent_sched_class callbacks */
	struct task_struct *(*pick_next_ghost_agent)(struct rq *rq);

	/* ghost_sched_class callbacks */
	void (*update_curr)(struct rq *rq);
	void (*prio_changed)(struct rq *rq, struct task_struct *p, int old);
	void (*switched_to)(struct rq *rq, struct task_struct *p);
	void (*switched_from)(struct rq *rq, struct task_struct *p);
	void (*task_dead)(struct task_struct *p);
	void (*dequeue_task)(struct rq *rq, struct task_struct *p, int flags);
	void (*put_prev_task)(struct rq *rq, struct task_struct *p);
	void (*enqueue_task)(struct rq *rq, struct task_struct *p, int flags);
	void (*set_next_task)(struct rq *rq, struct task_struct *p,
			      bool first);
	void (*task_tick)(struct rq *rq, struct task_struct *p, int queued);
	struct task_struct *(*pick_next_task)(struct rq *rq);
	void (*check_preempt_curr)(struct rq *rq, struct task_struct *p,
				   int wake_flags);
	void (*yield_task)(struct rq *rq);
#ifdef CONFIG_SMP
	int (*balance)(struct rq *rq, struct task_struct *prev,
		       struct rq_flags *rf);
	int (*select_task_rq)(struct task_struct *p, int cpu, int wake_flags);
	void (*task_woken)(struct rq *rq, struct task_struct *p);
	void (*set_cpus_allowed)(struct task_struct *p,
				 const struct cpumask *newmask, u32 flags);
#endif
};

#define DEFINE_GHOST_ABI(name) \
const static struct ghost_abi __##name##_ghost_abi	\
	__aligned(__alignof__(struct ghost_abi))	\
	__used __section(".rodata.ghost_abi")

/*
 * We want variables like 'per_cpu(enclave, cpu)' to be immutable in an
 * ABI implementation file but mutable in the ABI independent code. The
 * _GHOST_MAYBE_CONST macro is an easy way to enforce it at compile time.
 */
#ifndef _GHOST_MAYBE_CONST
#define _GHOST_MAYBE_CONST	const
#endif

_GHOST_MAYBE_CONST DECLARE_PER_CPU_READ_MOSTLY(struct ghost_enclave *, enclave);

/*
 * Some functions operate on an enclave, but we are unable to easily pass the
 * enclave parameter.  This enclave is the `target` for an operation.
 *
 * Rules:
 * - set_target_enclave returns the old target.  Restore it when you are
 * done.
 * - may be called from IRQ context.
 * - the target_enclave is bound to the current task
 */
struct ghost_enclave *get_target_enclave(void);
struct ghost_enclave *set_target_enclave(struct ghost_enclave *e);
void restore_target_enclave(struct ghost_enclave *old);

int ghostfs_set_ugid(struct kernfs_node *kn, kuid_t uid, kgid_t gid);

void init_sched_ghost_class(void);
int ghost_add_cpus(struct ghost_enclave *e, const struct cpumask *cpus);
void ghost_remove_cpu(struct ghost_enclave *e, int cpu);

int64_t ghost_sync_group_cookie(void);
void ghost_wait_for_rendezvous(struct rq *rq);
void ghost_pnt_prologue(struct rq *rq, struct task_struct *prev,
			struct rq_flags *rf);
void ghost_tick(struct rq *rq);

int ghost_setscheduler(struct task_struct *p, struct rq *rq,
		       const struct sched_attr *attr,
		       int *reset_on_fork);
int ghost_sched_fork(struct task_struct *p);
void ghost_sched_cleanup_fork(struct task_struct *p);

void ghost_copy_process_epilogue(struct task_struct *p);

static inline int enclave_abi(const struct ghost_enclave *e)
{
	return e->abi->version;
}

void ghost_prepare_task_switch(struct rq *rq, struct task_struct *prev,
			       struct task_struct *next);
void ghost_cpu_idle(void);

unsigned long ghost_cfs_added_load(struct rq *rq);
int64_t ghost_alloc_gtid(struct task_struct *p);
void init_ghost_rq(struct ghost_rq *ghost_rq);

int select_task_rq_ghost(struct task_struct *p, int cpu, int wake_flags);

#ifdef CONFIG_SWITCHTO_API
void ghost_switchto(struct rq *rq, struct task_struct *prev,
		    struct task_struct *next, int switchto_flags);
#endif

/* ghost functions in core.c */
void ghost_agent_schedule(void);
#endif	/* CONFIG_SCHED_CLASS_GHOST */

static inline bool sched_stop_runnable(struct rq *rq)
{
	return rq->stop && task_on_rq_queued(rq->stop);
}

static inline bool sched_dl_runnable(struct rq *rq)
{
	return rq->dl.dl_nr_running > 0;
}

static inline bool sched_rt_runnable(struct rq *rq)
{
	return rq->rt.rt_queued > 0;
}

static inline bool sched_fair_runnable(struct rq *rq)
{
	return rq->cfs.nr_running > 0;
}

extern struct task_struct *pick_next_task_fair(struct rq *rq, struct task_struct *prev, struct rq_flags *rf);
extern struct task_struct *pick_next_task_idle(struct rq *rq);

#define SCA_CHECK		0x01
#define SCA_MIGRATE_DISABLE	0x02
#define SCA_MIGRATE_ENABLE	0x04
#define SCA_USER		0x08

#ifdef CONFIG_SMP

extern void update_group_capacity(struct sched_domain *sd, int cpu);

extern void trigger_load_balance(struct rq *rq);

extern void set_cpus_allowed_common(struct task_struct *p, const struct cpumask *new_mask, u32 flags);

static inline struct task_struct *get_push_task(struct rq *rq)
{
	struct task_struct *p = rq->curr;

	lockdep_assert_rq_held(rq);

	if (rq->push_busy)
		return NULL;

	if (p->nr_cpus_allowed == 1)
		return NULL;

	if (p->migration_disabled)
		return NULL;

	rq->push_busy = true;
	return get_task_struct(p);
}

extern int push_cpu_stop(void *arg);

#endif

#ifdef CONFIG_CPU_IDLE
static inline void idle_set_state(struct rq *rq,
				  struct cpuidle_state *idle_state)
{
	rq->idle_state = idle_state;
}

static inline struct cpuidle_state *idle_get_state(struct rq *rq)
{
	SCHED_WARN_ON(!rcu_read_lock_held());

	return rq->idle_state;
}
#else
static inline void idle_set_state(struct rq *rq,
				  struct cpuidle_state *idle_state)
{
}

static inline struct cpuidle_state *idle_get_state(struct rq *rq)
{
	return NULL;
}
#endif

extern void schedule_idle(void);

extern void sysrq_sched_debug_show(void);
extern void sched_init_granularity(void);
extern void update_max_interval(void);

extern void init_sched_dl_class(void);
extern void init_sched_rt_class(void);
extern void init_sched_fair_class(void);

extern void reweight_task(struct task_struct *p, int prio);

extern void resched_curr(struct rq *rq);
extern void resched_cpu(int cpu);
bool set_nr_and_not_polling(struct task_struct *p);
#ifdef CONFIG_SMP
extern void resched_cpu_unlocked(int cpu);
#endif

extern struct rt_bandwidth def_rt_bandwidth;
extern void init_rt_bandwidth(struct rt_bandwidth *rt_b, u64 period, u64 runtime);
extern bool sched_rt_bandwidth_account(struct rt_rq *rt_rq);

extern void init_dl_bandwidth(struct dl_bandwidth *dl_b, u64 period, u64 runtime);
extern void init_dl_task_timer(struct sched_dl_entity *dl_se);
extern void init_dl_inactive_task_timer(struct sched_dl_entity *dl_se);

#define BW_SHIFT		20
#define BW_UNIT			(1 << BW_SHIFT)
#define RATIO_SHIFT		8
#define MAX_BW_BITS		(64 - BW_SHIFT)
#define MAX_BW			((1ULL << MAX_BW_BITS) - 1)
unsigned long to_ratio(u64 period, u64 runtime);

extern void init_entity_runnable_average(struct sched_entity *se);
extern void post_init_entity_util_avg(struct task_struct *p);

#ifdef CONFIG_NO_HZ_FULL
extern bool sched_can_stop_tick(struct rq *rq);
extern int __init sched_tick_offload_init(void);

/*
 * Tick may be needed by tasks in the runqueue depending on their policy and
 * requirements. If tick is needed, lets send the target an IPI to kick it out of
 * nohz mode if necessary.
 */
static inline void sched_update_tick_dependency(struct rq *rq)
{
	int cpu = cpu_of(rq);

	if (!tick_nohz_full_cpu(cpu))
		return;

	if (sched_can_stop_tick(rq))
		tick_nohz_dep_clear_cpu(cpu, TICK_DEP_BIT_SCHED);
	else
		tick_nohz_dep_set_cpu(cpu, TICK_DEP_BIT_SCHED);
}
#else
static inline int sched_tick_offload_init(void) { return 0; }
static inline void sched_update_tick_dependency(struct rq *rq) { }
#endif

static inline void add_nr_running(struct rq *rq, unsigned count)
{
	unsigned prev_nr = rq->nr_running;

	rq->nr_running = prev_nr + count;
	if (trace_sched_update_nr_running_tp_enabled()) {
		call_trace_sched_update_nr_running(rq, count);
	}

#ifdef CONFIG_SMP
	if (prev_nr < 2 && rq->nr_running >= 2) {
		if (!READ_ONCE(rq->rd->overload))
			WRITE_ONCE(rq->rd->overload, 1);
	}
#endif

	sched_update_tick_dependency(rq);
}

static inline void sub_nr_running(struct rq *rq, unsigned count)
{
	rq->nr_running -= count;
	if (trace_sched_update_nr_running_tp_enabled()) {
		call_trace_sched_update_nr_running(rq, -count);
	}

	/* Check if we still need preemption */
	sched_update_tick_dependency(rq);
}

static inline int __ghost_extra_nr_running(struct rq *rq)
{
#ifdef CONFIG_SCHED_CLASS_GHOST
	int agent_active = 0;

	/*
	 * If a blocked ghost agent becomes runnable (blocked_in_run == false)
	 * when idle_balance() has dropped the rq->lock, it's possible that the
	 * Idle load balancer pulls CFS tasks which run before the agent gets a
	 * chance. In order to intercept this path and let the agent begin an
	 * inter-agent handoff before losing its CPU, we leave the agent's
	 * contribution in rq->nr_running. This causes the CFS pick_next_task to
	 * trigger a re-entry to the global pick_next_task loop, from where we
	 * can return back to the agent to initiate handoff.
	 *
	 * ghost_nr_running and rq->nr_running account for the agent + other
	 * ghost threads. Keep the agent accounted for in rq->nr_running, only
	 * while it is actively scheduling.
	 */
	if (rq->ghost.agent) {
		if (task_on_rq_queued(rq->ghost.agent) &&
		    !rq->ghost.blocked_in_run)
			agent_active = 1;
	}

	return rq->ghost.ghost_nr_running - agent_active;
#else
	return 0;
#endif
}

static inline int extra_nr_running(struct rq *rq)
{
	return __ghost_extra_nr_running(rq);
}

static inline unsigned int rq_adj_nr_running(struct rq *rq)
{
	return rq->nr_running - extra_nr_running(rq);
}

extern void activate_task(struct rq *rq, struct task_struct *p, int flags);
extern void deactivate_task(struct rq *rq, struct task_struct *p, int flags);

extern void check_preempt_curr(struct rq *rq, struct task_struct *p, int flags);

extern const_debug unsigned int sysctl_sched_nr_migrate;
extern const_debug unsigned int sysctl_sched_migration_cost;

#ifdef CONFIG_SCHED_DEBUG
extern unsigned int sysctl_sched_latency;
extern unsigned int sysctl_sched_min_granularity;
extern unsigned int sysctl_sched_idle_min_granularity;
extern unsigned int sysctl_sched_wakeup_granularity;
extern int sysctl_resched_latency_warn_ms;
extern int sysctl_resched_latency_warn_once;

extern unsigned int sysctl_sched_tunable_scaling;

extern unsigned int sysctl_numa_balancing_scan_delay;
extern unsigned int sysctl_numa_balancing_scan_period_min;
extern unsigned int sysctl_numa_balancing_scan_period_max;
extern unsigned int sysctl_numa_balancing_scan_size;
#endif

#ifdef CONFIG_SCHED_HRTICK

/*
 * Use hrtick when:
 *  - enabled by features
 *  - hrtimer is actually high res
 */
static inline int hrtick_enabled(struct rq *rq)
{
	if (!cpu_active(cpu_of(rq)))
		return 0;
	return hrtimer_is_hres_active(&rq->hrtick_timer);
}

static inline int hrtick_enabled_fair(struct rq *rq)
{
	if (!sched_feat(HRTICK))
		return 0;
	return hrtick_enabled(rq);
}

static inline int hrtick_enabled_dl(struct rq *rq)
{
	if (!sched_feat(HRTICK_DL))
		return 0;
	return hrtick_enabled(rq);
}

void hrtick_start(struct rq *rq, u64 delay);

#else

static inline int hrtick_enabled_fair(struct rq *rq)
{
	return 0;
}

static inline int hrtick_enabled_dl(struct rq *rq)
{
	return 0;
}

static inline int hrtick_enabled(struct rq *rq)
{
	return 0;
}

#endif /* CONFIG_SCHED_HRTICK */

#ifndef arch_scale_freq_tick
static __always_inline
void arch_scale_freq_tick(void)
{
}
#endif

#ifndef arch_scale_freq_capacity
/**
 * arch_scale_freq_capacity - get the frequency scale factor of a given CPU.
 * @cpu: the CPU in question.
 *
 * Return: the frequency scale factor normalized against SCHED_CAPACITY_SCALE, i.e.
 *
 *     f_curr
 *     ------ * SCHED_CAPACITY_SCALE
 *     f_max
 */
static __always_inline
unsigned long arch_scale_freq_capacity(int cpu)
{
	return SCHED_CAPACITY_SCALE;
}
#endif

#ifdef CONFIG_SCHED_DEBUG
/*
 * In double_lock_balance()/double_rq_lock(), we use raw_spin_rq_lock() to
 * acquire rq lock instead of rq_lock(). So at the end of these two functions
 * we need to call double_rq_clock_clear_update() to clear RQCF_UPDATED of
 * rq->clock_update_flags to avoid the WARN_DOUBLE_CLOCK warning.
 */
static inline void double_rq_clock_clear_update(struct rq *rq1, struct rq *rq2)
{
	rq1->clock_update_flags &= (RQCF_REQ_SKIP|RQCF_ACT_SKIP);
	/* rq1 == rq2 for !CONFIG_SMP, so just clear RQCF_UPDATED once. */
#ifdef CONFIG_SMP
	rq2->clock_update_flags &= (RQCF_REQ_SKIP|RQCF_ACT_SKIP);
#endif
}
#else
static inline void double_rq_clock_clear_update(struct rq *rq1, struct rq *rq2) {}
#endif

#ifdef CONFIG_SMP

static inline bool rq_order_less(struct rq *rq1, struct rq *rq2)
{
#ifdef CONFIG_SCHED_CORE
	/*
	 * In order to not have {0,2},{1,3} turn into into an AB-BA,
	 * order by core-id first and cpu-id second.
	 *
	 * Notably:
	 *
	 *	double_rq_lock(0,3); will take core-0, core-1 lock
	 *	double_rq_lock(1,2); will take core-1, core-0 lock
	 *
	 * when only cpu-id is considered.
	 */
	if (rq1->core->cpu < rq2->core->cpu)
		return true;
	if (rq1->core->cpu > rq2->core->cpu)
		return false;

	/*
	 * __sched_core_flip() relies on SMT having cpu-id lock order.
	 */
#endif
	return rq1->cpu < rq2->cpu;
}

extern void double_rq_lock(struct rq *rq1, struct rq *rq2);

#ifdef CONFIG_PREEMPTION

/*
 * fair double_lock_balance: Safely acquires both rq->locks in a fair
 * way at the expense of forcing extra atomic operations in all
 * invocations.  This assures that the double_lock is acquired using the
 * same underlying policy as the spinlock_t on this architecture, which
 * reduces latency compared to the unfair variant below.  However, it
 * also adds more overhead and therefore may reduce throughput.
 */
static inline int _double_lock_balance(struct rq *this_rq, struct rq *busiest)
	__releases(this_rq->lock)
	__acquires(busiest->lock)
	__acquires(this_rq->lock)
{
	raw_spin_rq_unlock(this_rq);
	double_rq_lock(this_rq, busiest);

	return 1;
}

#else
/*
 * Unfair double_lock_balance: Optimizes throughput at the expense of
 * latency by eliminating extra atomic operations when the locks are
 * already in proper order on entry.  This favors lower CPU-ids and will
 * grant the double lock to lower CPUs over higher ids under contention,
 * regardless of entry order into the function.
 */
static inline int _double_lock_balance(struct rq *this_rq, struct rq *busiest)
	__releases(this_rq->lock)
	__acquires(busiest->lock)
	__acquires(this_rq->lock)
{
	if (__rq_lockp(this_rq) == __rq_lockp(busiest) ||
	    likely(raw_spin_rq_trylock(busiest))) {
		double_rq_clock_clear_update(this_rq, busiest);
		return 0;
	}

	if (rq_order_less(this_rq, busiest)) {
		raw_spin_rq_lock_nested(busiest, SINGLE_DEPTH_NESTING);
		double_rq_clock_clear_update(this_rq, busiest);
		return 0;
	}

	raw_spin_rq_unlock(this_rq);
	double_rq_lock(this_rq, busiest);

	return 1;
}

#endif /* CONFIG_PREEMPTION */

/*
 * double_lock_balance - lock the busiest runqueue, this_rq is locked already.
 */
static inline int double_lock_balance(struct rq *this_rq, struct rq *busiest)
{
	lockdep_assert_irqs_disabled();

	return _double_lock_balance(this_rq, busiest);
}

static inline void double_unlock_balance(struct rq *this_rq, struct rq *busiest)
	__releases(busiest->lock)
{
	if (__rq_lockp(this_rq) != __rq_lockp(busiest))
		raw_spin_rq_unlock(busiest);
	lock_set_subclass(&__rq_lockp(this_rq)->dep_map, 0, _RET_IP_);
}

static inline void double_lock(spinlock_t *l1, spinlock_t *l2)
{
	if (l1 > l2)
		swap(l1, l2);

	spin_lock(l1);
	spin_lock_nested(l2, SINGLE_DEPTH_NESTING);
}

static inline void double_lock_irq(spinlock_t *l1, spinlock_t *l2)
{
	if (l1 > l2)
		swap(l1, l2);

	spin_lock_irq(l1);
	spin_lock_nested(l2, SINGLE_DEPTH_NESTING);
}

static inline void double_raw_lock(raw_spinlock_t *l1, raw_spinlock_t *l2)
{
	if (l1 > l2)
		swap(l1, l2);

	raw_spin_lock(l1);
	raw_spin_lock_nested(l2, SINGLE_DEPTH_NESTING);
}

/*
 * double_rq_unlock - safely unlock two runqueues
 *
 * Note this does not restore interrupts like task_rq_unlock,
 * you need to do so manually after calling.
 */
static inline void double_rq_unlock(struct rq *rq1, struct rq *rq2)
	__releases(rq1->lock)
	__releases(rq2->lock)
{
	if (__rq_lockp(rq1) != __rq_lockp(rq2))
		raw_spin_rq_unlock(rq2);
	else
		__release(rq2->lock);
	raw_spin_rq_unlock(rq1);
}

extern void set_rq_online (struct rq *rq);
extern void set_rq_offline(struct rq *rq);
extern bool sched_smp_initialized;

#else /* CONFIG_SMP */

/*
 * double_rq_lock - safely lock two runqueues
 *
 * Note this does not disable interrupts like task_rq_lock,
 * you need to do so manually before calling.
 */
static inline void double_rq_lock(struct rq *rq1, struct rq *rq2)
	__acquires(rq1->lock)
	__acquires(rq2->lock)
{
	BUG_ON(!irqs_disabled());
	BUG_ON(rq1 != rq2);
	raw_spin_rq_lock(rq1);
	__acquire(rq2->lock);	/* Fake it out ;) */
	double_rq_clock_clear_update(rq1, rq2);
}

/*
 * double_rq_unlock - safely unlock two runqueues
 *
 * Note this does not restore interrupts like task_rq_unlock,
 * you need to do so manually after calling.
 */
static inline void double_rq_unlock(struct rq *rq1, struct rq *rq2)
	__releases(rq1->lock)
	__releases(rq2->lock)
{
	BUG_ON(rq1 != rq2);
	raw_spin_rq_unlock(rq1);
	__release(rq2->lock);
}

#endif

extern struct sched_entity *__pick_first_entity(struct cfs_rq *cfs_rq);
extern struct sched_entity *__pick_last_entity(struct cfs_rq *cfs_rq);

#ifdef	CONFIG_SCHED_DEBUG
extern bool sched_debug_verbose;

extern void print_cfs_stats(struct seq_file *m, int cpu);
extern void print_rt_stats(struct seq_file *m, int cpu);
extern void print_dl_stats(struct seq_file *m, int cpu);
extern void print_cfs_rq(struct seq_file *m, int cpu, struct cfs_rq *cfs_rq);
extern void print_rt_rq(struct seq_file *m, int cpu, struct rt_rq *rt_rq);
extern void print_dl_rq(struct seq_file *m, int cpu, struct dl_rq *dl_rq);

extern void resched_latency_warn(int cpu, u64 latency);
#ifdef CONFIG_NUMA_BALANCING
extern void
show_numa_stats(struct task_struct *p, struct seq_file *m);
extern void
print_numa_stats(struct seq_file *m, int node, unsigned long tsf,
	unsigned long tpf, unsigned long gsf, unsigned long gpf);
#endif /* CONFIG_NUMA_BALANCING */
#else
static inline void resched_latency_warn(int cpu, u64 latency) {}
#endif /* CONFIG_SCHED_DEBUG */

extern void init_cfs_rq(struct cfs_rq *cfs_rq);
extern void init_rt_rq(struct rt_rq *rt_rq);
extern void init_dl_rq(struct dl_rq *dl_rq);

extern void cfs_bandwidth_usage_inc(void);
extern void cfs_bandwidth_usage_dec(void);

#ifdef CONFIG_NO_HZ_COMMON
#define NOHZ_BALANCE_KICK_BIT	0
#define NOHZ_STATS_KICK_BIT	1
#define NOHZ_NEWILB_KICK_BIT	2
#define NOHZ_NEXT_KICK_BIT	3

/* Run rebalance_domains() */
#define NOHZ_BALANCE_KICK	BIT(NOHZ_BALANCE_KICK_BIT)
/* Update blocked load */
#define NOHZ_STATS_KICK		BIT(NOHZ_STATS_KICK_BIT)
/* Update blocked load when entering idle */
#define NOHZ_NEWILB_KICK	BIT(NOHZ_NEWILB_KICK_BIT)
/* Update nohz.next_balance */
#define NOHZ_NEXT_KICK		BIT(NOHZ_NEXT_KICK_BIT)

#define NOHZ_KICK_MASK	(NOHZ_BALANCE_KICK | NOHZ_STATS_KICK | NOHZ_NEXT_KICK)

#define nohz_flags(cpu)	(&cpu_rq(cpu)->nohz_flags)

extern void nohz_balance_exit_idle(struct rq *rq);
#else
static inline void nohz_balance_exit_idle(struct rq *rq) { }
#endif

#if defined(CONFIG_SMP) && defined(CONFIG_NO_HZ_COMMON)
extern void nohz_run_idle_balance(int cpu);
#else
static inline void nohz_run_idle_balance(int cpu) { }
#endif

#ifdef CONFIG_IRQ_TIME_ACCOUNTING
struct irqtime {
	u64			total;
	u64			tick_delta;
	u64			irq_start_time;
	struct u64_stats_sync	sync;
};

DECLARE_PER_CPU(struct irqtime, cpu_irqtime);

/*
 * Returns the irqtime minus the softirq time computed by ksoftirqd.
 * Otherwise ksoftirqd's sum_exec_runtime is subtracted its own runtime
 * and never move forward.
 */
static inline u64 irq_time_read(int cpu)
{
	struct irqtime *irqtime = &per_cpu(cpu_irqtime, cpu);
	unsigned int seq;
	u64 total;

	do {
		seq = __u64_stats_fetch_begin(&irqtime->sync);
		total = irqtime->total;
	} while (__u64_stats_fetch_retry(&irqtime->sync, seq));

	return total;
}
#endif /* CONFIG_IRQ_TIME_ACCOUNTING */

#ifdef CONFIG_CPU_FREQ
DECLARE_PER_CPU(struct update_util_data __rcu *, cpufreq_update_util_data);

/**
 * cpufreq_update_util - Take a note about CPU utilization changes.
 * @rq: Runqueue to carry out the update for.
 * @flags: Update reason flags.
 *
 * This function is called by the scheduler on the CPU whose utilization is
 * being updated.
 *
 * It can only be called from RCU-sched read-side critical sections.
 *
 * The way cpufreq is currently arranged requires it to evaluate the CPU
 * performance state (frequency/voltage) on a regular basis to prevent it from
 * being stuck in a completely inadequate performance level for too long.
 * That is not guaranteed to happen if the updates are only triggered from CFS
 * and DL, though, because they may not be coming in if only RT tasks are
 * active all the time (or there are RT tasks only).
 *
 * As a workaround for that issue, this function is called periodically by the
 * RT sched class to trigger extra cpufreq updates to prevent it from stalling,
 * but that really is a band-aid.  Going forward it should be replaced with
 * solutions targeted more specifically at RT tasks.
 */
static inline void cpufreq_update_util(struct rq *rq, unsigned int flags)
{
	struct update_util_data *data;

	data = rcu_dereference_sched(*per_cpu_ptr(&cpufreq_update_util_data,
						  cpu_of(rq)));
	if (data)
		data->func(data, rq_clock(rq), flags);
}
#else
static inline void cpufreq_update_util(struct rq *rq, unsigned int flags) {}
#endif /* CONFIG_CPU_FREQ */

#ifdef arch_scale_freq_capacity
# ifndef arch_scale_freq_invariant
#  define arch_scale_freq_invariant()	true
# endif
#else
# define arch_scale_freq_invariant()	false
#endif

#ifdef CONFIG_SMP
static inline unsigned long capacity_orig_of(int cpu)
{
	return cpu_rq(cpu)->cpu_capacity_orig;
}

/**
 * enum cpu_util_type - CPU utilization type
 * @FREQUENCY_UTIL:	Utilization used to select frequency
 * @ENERGY_UTIL:	Utilization used during energy calculation
 *
 * The utilization signals of all scheduling classes (CFS/RT/DL) and IRQ time
 * need to be aggregated differently depending on the usage made of them. This
 * enum is used within effective_cpu_util() to differentiate the types of
 * utilization expected by the callers, and adjust the aggregation accordingly.
 */
enum cpu_util_type {
	FREQUENCY_UTIL,
	ENERGY_UTIL,
};

unsigned long effective_cpu_util(int cpu, unsigned long util_cfs,
				 enum cpu_util_type type,
				 struct task_struct *p);

static inline unsigned long cpu_bw_dl(struct rq *rq)
{
	return (rq->dl.running_bw * SCHED_CAPACITY_SCALE) >> BW_SHIFT;
}

static inline unsigned long cpu_util_dl(struct rq *rq)
{
	return READ_ONCE(rq->avg_dl.util_avg);
}

/**
 * cpu_util_cfs() - Estimates the amount of CPU capacity used by CFS tasks.
 * @cpu: the CPU to get the utilization for.
 *
 * The unit of the return value must be the same as the one of CPU capacity
 * so that CPU utilization can be compared with CPU capacity.
 *
 * CPU utilization is the sum of running time of runnable tasks plus the
 * recent utilization of currently non-runnable tasks on that CPU.
 * It represents the amount of CPU capacity currently used by CFS tasks in
 * the range [0..max CPU capacity] with max CPU capacity being the CPU
 * capacity at f_max.
 *
 * The estimated CPU utilization is defined as the maximum between CPU
 * utilization and sum of the estimated utilization of the currently
 * runnable tasks on that CPU. It preserves a utilization "snapshot" of
 * previously-executed tasks, which helps better deduce how busy a CPU will
 * be when a long-sleeping task wakes up. The contribution to CPU utilization
 * of such a task would be significantly decayed at this point of time.
 *
 * CPU utilization can be higher than the current CPU capacity
 * (f_curr/f_max * max CPU capacity) or even the max CPU capacity because
 * of rounding errors as well as task migrations or wakeups of new tasks.
 * CPU utilization has to be capped to fit into the [0..max CPU capacity]
 * range. Otherwise a group of CPUs (CPU0 util = 121% + CPU1 util = 80%)
 * could be seen as over-utilized even though CPU1 has 20% of spare CPU
 * capacity. CPU utilization is allowed to overshoot current CPU capacity
 * though since this is useful for predicting the CPU capacity required
 * after task migrations (scheduler-driven DVFS).
 *
 * Return: (Estimated) utilization for the specified CPU.
 */
static inline unsigned long cpu_util_cfs(int cpu)
{
	struct cfs_rq *cfs_rq;
	unsigned long util;

	cfs_rq = &cpu_rq(cpu)->cfs;
	util = READ_ONCE(cfs_rq->avg.util_avg);

	if (sched_feat(UTIL_EST)) {
		util = max_t(unsigned long, util,
			     READ_ONCE(cfs_rq->avg.util_est.enqueued));
	}

	return min(util, capacity_orig_of(cpu));
}

static inline unsigned long cpu_util_rt(struct rq *rq)
{
	return READ_ONCE(rq->avg_rt.util_avg);
}
#endif

#ifdef CONFIG_UCLAMP_TASK
unsigned long uclamp_eff_value(struct task_struct *p, enum uclamp_id clamp_id);

/**
 * uclamp_rq_util_with - clamp @util with @rq and @p effective uclamp values.
 * @rq:		The rq to clamp against. Must not be NULL.
 * @util:	The util value to clamp.
 * @p:		The task to clamp against. Can be NULL if you want to clamp
 *		against @rq only.
 *
 * Clamps the passed @util to the max(@rq, @p) effective uclamp values.
 *
 * If sched_uclamp_used static key is disabled, then just return the util
 * without any clamping since uclamp aggregation at the rq level in the fast
 * path is disabled, rendering this operation a NOP.
 *
 * Use uclamp_eff_value() if you don't care about uclamp values at rq level. It
 * will return the correct effective uclamp value of the task even if the
 * static key is disabled.
 */
static __always_inline
unsigned long uclamp_rq_util_with(struct rq *rq, unsigned long util,
				  struct task_struct *p)
{
	unsigned long min_util = 0;
	unsigned long max_util = 0;

	if (!static_branch_likely(&sched_uclamp_used))
		return util;

	if (p) {
		min_util = uclamp_eff_value(p, UCLAMP_MIN);
		max_util = uclamp_eff_value(p, UCLAMP_MAX);

		/*
		 * Ignore last runnable task's max clamp, as this task will
		 * reset it. Similarly, no need to read the rq's min clamp.
		 */
		if (rq->uclamp_flags & UCLAMP_FLAG_IDLE)
			goto out;
	}

	min_util = max_t(unsigned long, min_util, READ_ONCE(rq->uclamp[UCLAMP_MIN].value));
	max_util = max_t(unsigned long, max_util, READ_ONCE(rq->uclamp[UCLAMP_MAX].value));
out:
	/*
	 * Since CPU's {min,max}_util clamps are MAX aggregated considering
	 * RUNNABLE tasks with _different_ clamps, we can end up with an
	 * inversion. Fix it now when the clamps are applied.
	 */
	if (unlikely(min_util >= max_util))
		return min_util;

	return clamp(util, min_util, max_util);
}

/* Is the rq being capped/throttled by uclamp_max? */
static inline bool uclamp_rq_is_capped(struct rq *rq)
{
	unsigned long rq_util;
	unsigned long max_util;

	if (!static_branch_likely(&sched_uclamp_used))
		return false;

	rq_util = cpu_util_cfs(cpu_of(rq)) + cpu_util_rt(rq);
	max_util = READ_ONCE(rq->uclamp[UCLAMP_MAX].value);

	return max_util != SCHED_CAPACITY_SCALE && rq_util >= max_util;
}

/*
 * When uclamp is compiled in, the aggregation at rq level is 'turned off'
 * by default in the fast path and only gets turned on once userspace performs
 * an operation that requires it.
 *
 * Returns true if userspace opted-in to use uclamp and aggregation at rq level
 * hence is active.
 */
static inline bool uclamp_is_used(void)
{
	return static_branch_likely(&sched_uclamp_used);
}
#else /* CONFIG_UCLAMP_TASK */
static inline
unsigned long uclamp_rq_util_with(struct rq *rq, unsigned long util,
				  struct task_struct *p)
{
	return util;
}

static inline bool uclamp_rq_is_capped(struct rq *rq) { return false; }

static inline bool uclamp_is_used(void)
{
	return false;
}
#endif /* CONFIG_UCLAMP_TASK */

#ifdef CONFIG_HAVE_SCHED_AVG_IRQ
static inline unsigned long cpu_util_irq(struct rq *rq)
{
	return rq->avg_irq.util_avg;
}

static inline
unsigned long scale_irq_capacity(unsigned long util, unsigned long irq, unsigned long max)
{
	util *= (max - irq);
	util /= max;

	return util;

}
#else
static inline unsigned long cpu_util_irq(struct rq *rq)
{
	return 0;
}

static inline
unsigned long scale_irq_capacity(unsigned long util, unsigned long irq, unsigned long max)
{
	return util;
}
#endif

#if defined(CONFIG_ENERGY_MODEL) && defined(CONFIG_CPU_FREQ_GOV_SCHEDUTIL)

#define perf_domain_span(pd) (to_cpumask(((pd)->em_pd->cpus)))

DECLARE_STATIC_KEY_FALSE(sched_energy_present);

static inline bool sched_energy_enabled(void)
{
	return static_branch_unlikely(&sched_energy_present);
}

#else /* ! (CONFIG_ENERGY_MODEL && CONFIG_CPU_FREQ_GOV_SCHEDUTIL) */

#define perf_domain_span(pd) NULL
static inline bool sched_energy_enabled(void) { return false; }

#endif /* CONFIG_ENERGY_MODEL && CONFIG_CPU_FREQ_GOV_SCHEDUTIL */

#ifdef CONFIG_MEMBARRIER
/*
 * The scheduler provides memory barriers required by membarrier between:
 * - prior user-space memory accesses and store to rq->membarrier_state,
 * - store to rq->membarrier_state and following user-space memory accesses.
 * In the same way it provides those guarantees around store to rq->curr.
 */
static inline void membarrier_switch_mm(struct rq *rq,
					struct mm_struct *prev_mm,
					struct mm_struct *next_mm)
{
	int membarrier_state;

	if (prev_mm == next_mm)
		return;

	membarrier_state = atomic_read(&next_mm->membarrier_state);
	if (READ_ONCE(rq->membarrier_state) == membarrier_state)
		return;

	WRITE_ONCE(rq->membarrier_state, membarrier_state);
}
#else
static inline void membarrier_switch_mm(struct rq *rq,
					struct mm_struct *prev_mm,
					struct mm_struct *next_mm)
{
}
#endif

#ifdef CONFIG_SMP
static inline bool is_per_cpu_kthread(struct task_struct *p)
{
	if (!(p->flags & PF_KTHREAD))
		return false;

	if (p->nr_cpus_allowed != 1)
		return false;

	return true;
}
#endif

extern void swake_up_all_locked(struct swait_queue_head *q);
extern void __prepare_to_swait(struct swait_queue_head *q, struct swait_queue *wait);

#ifdef CONFIG_PREEMPT_DYNAMIC
extern int preempt_dynamic_mode;
extern int sched_dynamic_mode(const char *str);
extern void sched_dynamic_update(int mode);
#endif

#endif /* _KERNEL_SCHED_SCHED_H */<|MERGE_RESOLUTION|>--- conflicted
+++ resolved
@@ -116,11 +116,9 @@
 
 extern void call_trace_sched_update_nr_running(struct rq *rq, int count);
 
-<<<<<<< HEAD
 extern unsigned int sysctl_sched_rt_period;
 extern int sysctl_sched_rt_runtime;
 extern int sched_rr_timeslice;
-=======
 #ifdef CONFIG_SCHED_CLASS_GHOST
 
 struct ghost_rq {
@@ -241,7 +239,6 @@
 
 struct callback_head *splice_balance_callbacks(struct rq *rq);
 void balance_callbacks(struct rq *rq, struct callback_head *head);
->>>>>>> 4251d126
 
 /*
  * Helpers for converting nanosecond timing to jiffy resolution
@@ -1283,7 +1280,6 @@
 	unsigned int		push_busy;
 	struct cpu_stop_work	push_work;
 
-<<<<<<< HEAD
 #ifdef CONFIG_SCHED_CORE
 	/* per rq */
 	struct rq		*core;
@@ -1300,10 +1296,9 @@
 	unsigned int		core_forceidle_seq;
 	unsigned int		core_forceidle_occupation;
 	u64			core_forceidle_start;
-=======
+#endif
 #ifdef CONFIG_SCHED_CLASS_GHOST
 	struct ghost_rq ghost;
->>>>>>> 4251d126
 #endif
 };
 
@@ -1891,14 +1886,9 @@
 	lockdep_assert_rq_held(rq);
 
 	/*
-<<<<<<< HEAD
 	 * Don't (re)queue an already queued item; nor queue anything when
 	 * balance_push() is active, see the comment with
 	 * balance_push_callback.
-=======
-	 * The last element on the list points to itself, so we can always
-	 * detect if head is already enqueued.
->>>>>>> 4251d126
 	 */
 	if (unlikely(head->next || rq->balance_callback == &balance_push_callback))
 		return;
@@ -2237,11 +2227,7 @@
 
 #define WF_SYNC     0x10 /* Waker goes to sleep after wakeup */
 #define WF_MIGRATED 0x20 /* Internal use, task got migrated */
-<<<<<<< HEAD
-=======
-#define WF_ON_CPU   0x40 /* Wakee is on_cpu */
 #define WF_DEFERRABLE_WAKEUP	0x80000
->>>>>>> 4251d126
 
 #ifdef CONFIG_SMP
 static_assert(WF_EXEC == SD_BALANCE_EXEC);
