--- conflicted
+++ resolved
@@ -2385,31 +2385,15 @@
 		if (expected_attach_type == BPF_SK_LOOKUP)
 			return 0;
 		return -EINVAL;
-<<<<<<< HEAD
 	case BPF_PROG_TYPE_SK_REUSEPORT:
 		switch (expected_attach_type) {
 		case BPF_SK_REUSEPORT_SELECT:
 		case BPF_SK_REUSEPORT_SELECT_OR_MIGRATE:
-=======
-	case BPF_PROG_TYPE_GHOST_SCHED:
-		switch ((int)expected_attach_type) {
-		case BPF_GHOST_SCHED_PNT:
 			return 0;
 		default:
 			return -EINVAL;
 		}
-	case BPF_PROG_TYPE_GHOST_MSG:
-		switch ((int)expected_attach_type) {
-		case BPF_GHOST_MSG_SEND:
->>>>>>> 4251d126
-			return 0;
-		default:
-			return -EINVAL;
-		}
-<<<<<<< HEAD
 	case BPF_PROG_TYPE_SYSCALL:
-=======
->>>>>>> 4251d126
 	case BPF_PROG_TYPE_EXT:
 		if (expected_attach_type)
 			return -EINVAL;
@@ -3468,15 +3452,12 @@
 		return BPF_PROG_TYPE_SK_LOOKUP;
 	case BPF_XDP:
 		return BPF_PROG_TYPE_XDP;
-<<<<<<< HEAD
 	case BPF_LSM_CGROUP:
 		return BPF_PROG_TYPE_LSM;
-=======
 	case BPF_GHOST_SCHED_PNT:
 		return BPF_PROG_TYPE_GHOST_SCHED;
 	case BPF_GHOST_MSG_SEND:
 		return BPF_PROG_TYPE_GHOST_MSG;
->>>>>>> 4251d126
 	default:
 		return BPF_PROG_TYPE_UNSPEC;
 	}
@@ -4629,7 +4610,6 @@
 		ret = bpf_xdp_link_attach(attr, prog);
 		break;
 #endif
-<<<<<<< HEAD
 	case BPF_PROG_TYPE_PERF_EVENT:
 	case BPF_PROG_TYPE_TRACEPOINT:
 		ret = bpf_perf_link_attach(attr, prog);
@@ -4640,14 +4620,12 @@
 		else
 			ret = bpf_kprobe_multi_link_attach(attr, prog);
 		break;
-=======
 #ifdef CONFIG_SCHED_CLASS_GHOST
 	case BPF_PROG_TYPE_GHOST_SCHED:
 	case BPF_PROG_TYPE_GHOST_MSG:
 		ret = ghost_bpf_link_attach(attr, prog);
 		break;
 #endif
->>>>>>> 4251d126
 	default:
 		ret = -EINVAL;
 	}
